from typing import TYPE_CHECKING, Any, Optional

from pymilvus import DataType

from dynamiq.connections import Milvus
<<<<<<< HEAD
from dynamiq.storages.vector.base import BaseVectorStore
=======
from dynamiq.storages.vector.base import BaseWriterVectorStoreParams
>>>>>>> 6ae3360c
from dynamiq.storages.vector.milvus.filter import Filter
from dynamiq.storages.vector.utils import create_file_id_filter
from dynamiq.types import Document
from dynamiq.utils.logger import logger

if TYPE_CHECKING:
    from pymilvus import MilvusClient


<<<<<<< HEAD
class MilvusVectorStore(BaseVectorStore):
=======
class MilvusVectorStoreParams(BaseWriterVectorStoreParams):
    embedding_key: str = "embedding"


class MilvusVectorStore:
>>>>>>> 6ae3360c
    """
    Vector store using Milvus.

    This class can be used with Zilliz Cloud Services or self-hosted instances.

    """

    def __init__(
        self,
        connection: Milvus | None = None,
        client: Optional["MilvusClient"] = None,
        index_name: str = "default",
        metric_type: str = "COSINE",
        index_type: str = "AUTOINDEX",
        dimension: int = 1536,
        create_if_not_exist: bool = False,
        content_key: str = "content",
        embedding_key: str = "embedding",
    ):
        self.client = client
        if self.client is None:
            connection = connection or Milvus()
            self.client = connection.connect()
        self.index_name = index_name
        self.metric_type = metric_type
        self.index_type = index_type
        self.content_key = content_key
        self.embedding_key = embedding_key
        self.dimension = dimension
        self.create_if_not_exist = create_if_not_exist
        self.schema = self.client.create_schema(
            auto_id=False,
            enable_dynamic_field=True,
        )
        self.schema.add_field(field_name="id", datatype=DataType.VARCHAR, is_primary=True, max_length=65_535)
        self.schema.add_field(field_name=self.content_key, datatype=DataType.VARCHAR, max_length=65_535)
        self.schema.add_field(field_name=self.embedding_key, datatype=DataType.FLOAT_VECTOR, dim=self.dimension)

        self.index_params = self.client.prepare_index_params()
        self.index_params.add_index(field_name="id")
        self.index_params.add_index(
            field_name=self.embedding_key, index_type=self.index_type, metric_type=self.metric_type
        )

        if not self.client.has_collection(self.index_name):
            if self.create_if_not_exist:
                logger.info(f"Collection {self.index_name} does not exist. Creating a new collection.")
                self.client.create_collection(
                    collection_name=self.index_name, schema=self.schema, index_params=self.index_params
                )
            else:
                raise ValueError(
                    f"Collection {self.index_name} does not exist. Set 'create_if_not_exist' to True to create it."
                )
        else:
            logger.info(f"Collection {self.index_name} already exists. Skipping creation.")

        self.client.load_collection(self.index_name)

    def count_documents(self) -> int:
        """
        Get the number of documents in the collection.

        Returns:
            int: The number of documents in the collection.
        """
        return self.client.get_collection_stats(self.index_name)["row_count"]

    def write_documents(
        self, documents: list[Document], content_key: str | None = None, embedding_key: str | None = None
    ) -> int:
        """
        Write (or overwrite) documents into the Milvus store.

        This method processes a list of Document objects and writes them into the vector store.

        Args:
            documents (List[Document]): A list of Document objects to be written into the document store.
            content_key (Optional[str]): The field used to store content in the storage.
            embedding_key (Optional[str]): The field used to store vector in the storage.

        Raises:
            ValueError: If an item in the documents list is not an instance of the Document class.

        Returns:
            int: The number of documents successfully written to the document store.
        """
        data_to_upsert = []
        content_key = content_key or self.content_key
        embedding_key = embedding_key or self.embedding_key
        for doc in documents:
            if not isinstance(doc, Document):
                raise ValueError("All items in 'documents' must be of type Document.")

            document_data = {
                "id": doc.id,
                embedding_key: doc.embedding,
                content_key: doc.content,
            }

            if doc.metadata:
                document_data.update(doc.metadata)

            data_to_upsert.append(document_data)

        response = self.client.upsert(
            collection_name=self.index_name,
            data=data_to_upsert,
        )
        return response["upsert_count"]

    def delete_documents(self, document_ids: list[str] | None = None, delete_all: bool = False) -> None:
        """
        Delete documents from the Milvus vector store based on their IDs.

        Args:
            document_ids (List[str]): A list containing the IDs of documents to be deleted from the store.
            delete_all (bool): A flag to delete all documents from the store. Defaults to False.

        Raises:
            ValueError: If neither document_ids nor delete_all is provided.
        """
        if delete_all:
            self.client.drop_collection(collection_name=self.index_name)
            self.client.create_collection(
                collection_name=self.index_name, schema=self.schema, index_params=self.index_params
            )
            self.client.load_collection(self.index_name)
            logger.info(f"All documents in the collection {self.index_name} have been deleted.")
        elif document_ids:
            response = self.client.delete(collection_name=self.index_name, ids=document_ids)
            logger.info(f"Deleted {len(response)} documents from collection {self.index_name}.")
        else:
            raise ValueError("Either `document_ids` or `delete_all` must be provided.")

    def delete_documents_by_filters(self, filters: dict[str, Any]) -> None:
        """
        Delete documents based on filters.

        Args:
            filters (Dict[str, Any]): Filter criteria for deleting documents.
        """
        if not filters:
            raise ValueError("Filters must be provided to delete documents.")

        filter_expression = Filter(filters).build_filter_expression()

        delete_result = self.client.delete(collection_name=self.index_name, filter=filter_expression)

        logger.info(f"Deleted {len(delete_result)} entities from collection {self.index_name} based on filters.")

    def delete_documents_by_file_id(self, file_id: str) -> None:
        """
        Delete documents from the vector store based on the provided file ID.
            file_id should be located in the metadata of the document.

        Args:
            file_id (str): The file ID to filter by.
        """
        filters = create_file_id_filter(file_id)
        self.delete_documents_by_filters(filters)

    def list_documents(
        self, limit: int = 1000, content_key: str | None = None, embedding_key: str | None = None
    ) -> list[Document]:
        """
        List all documents in the collection up to a specified limit.

        Args:
            limit (int): Maximum number of documents to retrieve. Defaults to 1000.
            content_key (Optional[str]): The field used to store content in the storage.
            embedding_key (Optional[str]): The field used to store vector in the storage.

        Returns:
            List[Document]: A list of Document instances representing all documents in the collection.
        """
        if not self.client.has_collection(self.index_name):
            raise ValueError(f"Collection '{self.index_name}' does not exist.")

        result = self.client.query(collection_name=self.index_name, filter="", output_fields=["*"], limit=limit)

        return self._get_result_to_documents(result, content_key=content_key, embedding_key=embedding_key)

    def search_embeddings(
        self,
        query_embeddings: list[list[float]],
        top_k: int,
        filters: dict[str, Any] | None = None,
        content_key: str | None = None,
        embedding_key: str | None = None,
    ) -> list[Document]:
        """
        Perform vector search on the stored documents using query embeddings.

        Args:
            query_embeddings (list[list[float]]): A list of embeddings to use as queries.
            top_k (int): The maximum number of documents to retrieve.
            filters (dict[str, Any] | None): A dictionary of filters to apply to the search. Defaults to None.
            content_key (Optional[str]): The field used to store content in the storage.
            embedding_key (Optional[str]): The field used to store vector in the storage.

        Returns:
            List[Document]: A list of Document objects containing the retrieved documents.
        """
        search_params = {"metric_type": self.metric_type, "params": {}}

        filter_expression = Filter(filters).build_filter_expression() if filters else ""

        results = self.client.search(
            collection_name=self.index_name,
            data=query_embeddings,
            limit=top_k,
            filter=filter_expression,
            output_fields=["*"],
            search_params=search_params,
        )

        return self._convert_query_result_to_documents(results[0], content_key=content_key, embedding_key=embedding_key)

    # @staticmethod
    def _convert_query_result_to_documents(
        self, result: list[dict[str, Any]], content_key: str | None = None, embedding_key: str | None = None
    ) -> list[Document]:
        """
        Convert Milvus search results to Document objects.

        Args:
            result (List[Dict[str, Any]]): The result from a Milvus search operation.
            content_key (Optional[str]): The field used to store content in the storage.
            embedding_key (Optional[str]): The field used to store vector in the storage.

        Returns:
            List[Document]: A list of Document instances created from the Milvus search result.
        """
        documents = []
        content_key = content_key or self.content_key
        embedding_key = embedding_key or self.embedding_key
        for hit in result:
            entity = hit.get("entity", {})
            content = entity.get(content_key, "")
            embedding = entity.get(embedding_key, [])
            metadata = {k: v for k, v in entity.items() if k not in (content_key, embedding_key)}

            doc = Document(
                id=str(hit.get("id", "")),
                content=content,
                metadata=metadata,
                embedding=embedding,
                score=hit.get("distance", None),
            )
            documents.append(doc)

        return documents

    def filter_documents(
        self, filters: dict[str, Any] | None = None, content_key: str | None = None, embedding_key: str | None = None
    ) -> list[Document]:
        """
        Retrieve documents that match the provided filters.

        Args:
            filters (Dict[str, Any] | None): The filters to apply to the document list.
            content_key (Optional[str]): The field used to store content in the storage.
            embedding_key (Optional[str]): The field used to store vector in the storage.

        Returns:
            list[Document]: A list of Document instances that match the given filters.

        Raises:
            ValueError: If no filters are provided.
        """
        if not filters:
            raise ValueError("No filters provided. No documents will be retrieved with filters.")

        filter_expression = Filter(filters).build_filter_expression()

        result = self.client.query(
            collection_name=self.index_name,
            filter=filter_expression,
            output_fields=["*"],
        )
        return self._get_result_to_documents(result, content_key=content_key, embedding_key=embedding_key)

    # @staticmethod
    def _get_result_to_documents(
        self, result: list[dict[str, Any]], content_key: str | None = None, embedding_key: str | None = None
    ) -> list[Document]:
        """
        Convert Milvus query result into Documents.

        Args:
            result (List[Dict[str, Any]]): The result from a Milvus query operation.
            content_key (Optional[str]): The field used to store content in the storage.
            embedding_key (Optional[str]): The field used to store vector in the storage.

        Returns:
            List[Document]: A list containing Document objects created from the Milvus query result.
        """
        documents = []
        content_key = content_key or self.content_key
        embedding_key = embedding_key or self.embedding_key
        for entry in result:
            document_dict: dict[str, Any] = {
                "id": str(entry.get("id", "")),
                "content": entry.get(content_key, ""),
                "embedding": entry.get(embedding_key, []),
            }
            metadata = {k: v for k, v in entry.items() if k not in ("id", content_key, embedding_key)}

            if metadata:
                document_dict["metadata"] = metadata

            try:
                documents.append(Document(**document_dict))
            except Exception as e:
                logger.error(f"Error creating Document: {e}, data: {document_dict}")

        return documents<|MERGE_RESOLUTION|>--- conflicted
+++ resolved
@@ -3,11 +3,7 @@
 from pymilvus import DataType
 
 from dynamiq.connections import Milvus
-<<<<<<< HEAD
-from dynamiq.storages.vector.base import BaseVectorStore
-=======
 from dynamiq.storages.vector.base import BaseWriterVectorStoreParams
->>>>>>> 6ae3360c
 from dynamiq.storages.vector.milvus.filter import Filter
 from dynamiq.storages.vector.utils import create_file_id_filter
 from dynamiq.types import Document
@@ -17,15 +13,11 @@
     from pymilvus import MilvusClient
 
 
-<<<<<<< HEAD
-class MilvusVectorStore(BaseVectorStore):
-=======
 class MilvusVectorStoreParams(BaseWriterVectorStoreParams):
     embedding_key: str = "embedding"
 
 
 class MilvusVectorStore:
->>>>>>> 6ae3360c
     """
     Vector store using Milvus.
 
