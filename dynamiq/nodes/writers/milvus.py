from dynamiq.connections import Milvus
from dynamiq.nodes.writers.base import Writer
from dynamiq.storages.vector import MilvusVectorStore
<<<<<<< HEAD
from dynamiq.storages.vector.base import BaseWriterVectorStoreParams


class MilvusDocumentWriter(Writer, BaseWriterVectorStoreParams):
=======
from dynamiq.storages.vector.milvus.milvus import MilvusVectorStoreParams
from dynamiq.utils.logger import logger


class MilvusDocumentWriter(VectorStoreNode, MilvusVectorStoreParams):
>>>>>>> 6ae3360c
    """
    Document Writer Node using Milvus Vector Store.

    This class represents a node for writing documents to a Milvus Vector Store.

    Attributes:
        group (Literal[NodeGroup.WRITERS]): The group the node belongs to.
        name (str): The name of the node.
        connection (Chroma | None): The connection to the Chroma Vector Store.
        vector_store (ChromaVectorStore | None): The Chroma Vector Store instance.
    """

    name: str = "MilvusDocumentWriter"
    connection: Milvus | None = None
    vector_store: MilvusVectorStore | None = None

    def __init__(self, **kwargs):
        """
        Initialize the MilvusDocumentWriter.

        If no vector_store or connection is provided in kwargs, a default Milvus connection will be created.

        Args:
            **kwargs: Arbitrary keyword arguments.
        """
        if kwargs.get("vector_store") is None and kwargs.get("connection") is None:
            kwargs["connection"] = Milvus()
        super().__init__(**kwargs)

    @property
    def vector_store_cls(self):
        return MilvusVectorStore

    @property
    def vector_store_params(self):
        return self.model_dump(include=set(MilvusVectorStoreParams.model_fields)) | {
            "connection": self.connection,
            "client": self.client,
<<<<<<< HEAD
=======
        }

    def execute(self, input_data: dict[str, Any], config: RunnableConfig = None, **kwargs):
        """
        Execute the document writing process.

        This method writes the input documents to the Milvus Vector Store.

        Args:
            input_data (dict[str, Any]): A dictionary containing the input data.
                Expected to have a 'documents' key with the documents to be written.
            config (RunnableConfig, optional): Configuration for the execution.
            **kwargs: Additional keyword arguments.

        Returns:
            dict: A dictionary containing the number of upserted documents.

        Raises:
            Any exceptions raised by the vector store's write_documents method.
        """
        config = ensure_config(config)
        self.run_on_node_execute_run(config.callbacks, **kwargs)

        documents = input_data["documents"]
        content_key = input_data.get("content_key")
        embedding_key = input_data.get("embedding_key")

        # Write documents to Milvus
        upserted_count = self.vector_store.write_documents(
            documents, content_key=content_key, embedding_key=embedding_key
        )
        logger.debug(f"Upserted {upserted_count} documents to Milvus Vector Store.")

        return {
            "upserted_count": upserted_count,
>>>>>>> 6ae3360c
        }<|MERGE_RESOLUTION|>--- conflicted
+++ resolved
@@ -1,18 +1,13 @@
 from dynamiq.connections import Milvus
-from dynamiq.nodes.writers.base import Writer
+from dynamiq.nodes.node import ensure_config
+from dynamiq.nodes.writers.base import Writer, WriterInputSchema
+from dynamiq.runnables import RunnableConfig
 from dynamiq.storages.vector import MilvusVectorStore
-<<<<<<< HEAD
-from dynamiq.storages.vector.base import BaseWriterVectorStoreParams
-
-
-class MilvusDocumentWriter(Writer, BaseWriterVectorStoreParams):
-=======
 from dynamiq.storages.vector.milvus.milvus import MilvusVectorStoreParams
 from dynamiq.utils.logger import logger
 
 
-class MilvusDocumentWriter(VectorStoreNode, MilvusVectorStoreParams):
->>>>>>> 6ae3360c
+class MilvusDocumentWriter(Writer, MilvusVectorStoreParams):
     """
     Document Writer Node using Milvus Vector Store.
 
@@ -51,18 +46,16 @@
         return self.model_dump(include=set(MilvusVectorStoreParams.model_fields)) | {
             "connection": self.connection,
             "client": self.client,
-<<<<<<< HEAD
-=======
         }
 
-    def execute(self, input_data: dict[str, Any], config: RunnableConfig = None, **kwargs):
+    def execute(self, input_data: WriterInputSchema, config: RunnableConfig = None, **kwargs):
         """
         Execute the document writing process.
 
         This method writes the input documents to the Milvus Vector Store.
 
         Args:
-            input_data (dict[str, Any]): A dictionary containing the input data.
+            input_data (WriterInputSchema): An instance containing the input data.
                 Expected to have a 'documents' key with the documents to be written.
             config (RunnableConfig, optional): Configuration for the execution.
             **kwargs: Additional keyword arguments.
@@ -76,9 +69,9 @@
         config = ensure_config(config)
         self.run_on_node_execute_run(config.callbacks, **kwargs)
 
-        documents = input_data["documents"]
-        content_key = input_data.get("content_key")
-        embedding_key = input_data.get("embedding_key")
+        documents = input_data.documents
+        content_key = input_data.content_key
+        embedding_key = input_data.embedding_key
 
         # Write documents to Milvus
         upserted_count = self.vector_store.write_documents(
@@ -88,5 +81,4 @@
 
         return {
             "upserted_count": upserted_count,
->>>>>>> 6ae3360c
         }