from dynamiq.components.retrievers.milvus import MilvusDocumentRetriever as MilvusDocumentRetrieverComponent
from dynamiq.connections import Milvus
from dynamiq.connections.managers import ConnectionManager
from dynamiq.nodes.retrievers.base import Retriever
from dynamiq.storages.vector import MilvusVectorStore
from dynamiq.storages.vector.milvus.milvus import MilvusVectorStoreParams


<<<<<<< HEAD
class MilvusDocumentRetriever(Retriever):
=======
class MilvusDocumentRetriever(VectorStoreNode, MilvusVectorStoreParams):
>>>>>>> 6ae3360c
    """
    Document Retriever using Milvus.

    This class implements a document retriever that uses Milvus as the underlying vector store.
    It extends the VectorStoreNode class and provides functionality to retrieve documents
    based on vector similarity.

    Attributes:
        group (Literal[NodeGroup.RETRIEVERS]): The group the node belongs to.
        name (str): The name of the node.
        vector_store (MilvusVectorStore | None): The MilvusVectorStore instance.
        filters (dict[str, Any] | None): Filters to apply when retrieving documents.
        top_k (int): The maximum number of documents to retrieve.
        document_retriever (MilvusDocumentRetrieverComponent): The document retriever component.

    Args:
        **kwargs: Keyword arguments for initializing the node.
    """

    name: str = "MilvusDocumentRetriever"
    connection: Milvus | None = None
    vector_store: MilvusVectorStore | None = None
    document_retriever: MilvusDocumentRetrieverComponent = None

    def __init__(self, **kwargs):
        """
        Initialize the MilvusDocumentRetriever.

        If neither vector_store nor connection is provided in kwargs, a default Milvus connection will be created.

        Args:
            **kwargs: Keyword arguments for initializing the node.
        """
        if kwargs.get("vector_store") is None and kwargs.get("connection") is None:
            kwargs["connection"] = Milvus()
        super().__init__(**kwargs)

    @property
    def vector_store_cls(self):
        return MilvusVectorStore

<<<<<<< HEAD
=======
    @property
    def vector_store_params(self):
        return self.model_dump(include=set(MilvusVectorStoreParams.model_fields)) | {
            "connection": self.connection,
            "client": self.client,
        }

    @property
    def to_dict_exclude_params(self):
        return super().to_dict_exclude_params | {"document_retriever": True}

>>>>>>> 6ae3360c
    def init_components(self, connection_manager: ConnectionManager | None = None):
        """
        Initialize the components of the MilvusDocumentRetriever.

        This method sets up the document retriever component if it hasn't been initialized yet.

        Args:
            connection_manager (ConnectionManager): The connection manager to use.
                Defaults to a new ConnectionManager instance.
        """
        connection_manager = connection_manager or ConnectionManager()
        super().init_components(connection_manager)
        if self.document_retriever is None:
            self.document_retriever = MilvusDocumentRetrieverComponent(
                vector_store=self.vector_store, filters=self.filters, top_k=self.top_k
<<<<<<< HEAD
            )
=======
            )

    def execute(self, input_data: dict[str, Any], config: RunnableConfig = None, **kwargs) -> dict[str, Any]:
        """
        Execute the document retrieval process.

        This method takes an input embedding, retrieves similar documents using the
        document retriever component, and returns the retrieved documents.

        Args:
            input_data (dict[str, Any]): The input data containing the query embedding.
            config (RunnableConfig, optional): The configuration for the execution.
            **kwargs: Additional keyword arguments.

        Returns:
            dict[str, Any]: A dictionary containing the retrieved documents.
        """
        config = ensure_config(config)
        self.run_on_node_execute_run(config.callbacks, **kwargs)

        query_embedding = input_data["embedding"]
        content_key = input_data.get("content_key")
        embedding_key = input_data.get("embedding_key")
        filters = input_data.get("filters") or self.filters
        top_k = input_data.get("top_k") or self.top_k

        output = self.document_retriever.run(
            query_embedding, filters=filters, top_k=top_k, content_key=content_key, embedding_key=embedding_key
        )

        return {
            "documents": output["documents"],
        }
>>>>>>> 6ae3360c
<|MERGE_RESOLUTION|>--- conflicted
+++ resolved
@@ -1,16 +1,16 @@
+from typing import Any
+
 from dynamiq.components.retrievers.milvus import MilvusDocumentRetriever as MilvusDocumentRetrieverComponent
 from dynamiq.connections import Milvus
 from dynamiq.connections.managers import ConnectionManager
-from dynamiq.nodes.retrievers.base import Retriever
+from dynamiq.nodes.node import ensure_config
+from dynamiq.nodes.retrievers.base import Retriever, RetrieverInputSchema
+from dynamiq.runnables import RunnableConfig
 from dynamiq.storages.vector import MilvusVectorStore
 from dynamiq.storages.vector.milvus.milvus import MilvusVectorStoreParams
 
 
-<<<<<<< HEAD
-class MilvusDocumentRetriever(Retriever):
-=======
-class MilvusDocumentRetriever(VectorStoreNode, MilvusVectorStoreParams):
->>>>>>> 6ae3360c
+class MilvusDocumentRetriever(Retriever, MilvusVectorStoreParams):
     """
     Document Retriever using Milvus.
 
@@ -52,8 +52,6 @@
     def vector_store_cls(self):
         return MilvusVectorStore
 
-<<<<<<< HEAD
-=======
     @property
     def vector_store_params(self):
         return self.model_dump(include=set(MilvusVectorStoreParams.model_fields)) | {
@@ -61,11 +59,6 @@
             "client": self.client,
         }
 
-    @property
-    def to_dict_exclude_params(self):
-        return super().to_dict_exclude_params | {"document_retriever": True}
-
->>>>>>> 6ae3360c
     def init_components(self, connection_manager: ConnectionManager | None = None):
         """
         Initialize the components of the MilvusDocumentRetriever.
@@ -81,12 +74,9 @@
         if self.document_retriever is None:
             self.document_retriever = MilvusDocumentRetrieverComponent(
                 vector_store=self.vector_store, filters=self.filters, top_k=self.top_k
-<<<<<<< HEAD
-            )
-=======
             )
 
-    def execute(self, input_data: dict[str, Any], config: RunnableConfig = None, **kwargs) -> dict[str, Any]:
+    def execute(self, input_data: RetrieverInputSchema, config: RunnableConfig = None, **kwargs) -> dict[str, Any]:
         """
         Execute the document retrieval process.
 
@@ -94,7 +84,7 @@
         document retriever component, and returns the retrieved documents.
 
         Args:
-            input_data (dict[str, Any]): The input data containing the query embedding.
+            input_data (RetrieverInputSchema): The input data containing the query embedding.
             config (RunnableConfig, optional): The configuration for the execution.
             **kwargs: Additional keyword arguments.
 
@@ -104,11 +94,11 @@
         config = ensure_config(config)
         self.run_on_node_execute_run(config.callbacks, **kwargs)
 
-        query_embedding = input_data["embedding"]
-        content_key = input_data.get("content_key")
-        embedding_key = input_data.get("embedding_key")
-        filters = input_data.get("filters") or self.filters
-        top_k = input_data.get("top_k") or self.top_k
+        query_embedding = input_data.embedding
+        content_key = input_data.content_key
+        embedding_key = input_data.embedding_key
+        filters = input_data.filters or self.filters
+        top_k = input_data.top_k or self.top_k
 
         output = self.document_retriever.run(
             query_embedding, filters=filters, top_k=top_k, content_key=content_key, embedding_key=embedding_key
@@ -116,5 +106,4 @@
 
         return {
             "documents": output["documents"],
-        }
->>>>>>> 6ae3360c
+        }