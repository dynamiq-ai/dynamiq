import json
import re
import types
from enum import Enum
from typing import Any, Union, get_args, get_origin

from litellm import get_supported_openai_params, supports_function_calling
from pydantic import Field, model_validator

from dynamiq.nodes.agents.base import Agent, AgentIntermediateStep, AgentIntermediateStepModelObservation
from dynamiq.nodes.agents.exceptions import (
    ActionParsingException,
    AgentUnknownToolException,
    JSONParsingError,
    MaxLoopsExceededException,
    ParsingError,
    RecoverableAgentException,
    TagNotFoundError,
    XMLParsingError,
)
<<<<<<< HEAD
from dynamiq.nodes.agents.utils import XMLParser
=======
from dynamiq.nodes.agents.utils import SummarizationConfig, ToolCacheEntry, XMLParser
from dynamiq.nodes.llms.gemini import Gemini
>>>>>>> 4c9c96e5
from dynamiq.nodes.node import Node, NodeDependency
from dynamiq.nodes.types import Behavior, InferenceMode
from dynamiq.prompts import Message, MessageRole, VisionMessage, VisionMessageTextContent
from dynamiq.runnables import RunnableConfig
from dynamiq.types.llm_tool import Tool
from dynamiq.types.streaming import StreamingMode
from dynamiq.utils.logger import logger
from dynamiq.nodes.llms.gemini import Gemini

REACT_BLOCK_INSTRUCTIONS_SINGLE = """Always follow this exact format in your responses:
Thought: [Your detailed reasoning about what to do next]
Action: [Tool name from ONLY [{tools_name}]]
Action Input: [JSON input for the tool]

After each action, you'll receive:
Observation: [Result from the tool]

When you have enough information to provide a final answer:
Thought: [Your reasoning for the final answer]
Answer: [Your complete answer to the user's question]

For questions that don't require tools:
Thought: [Your reasoning about the question]
Answer: [Your direct response]

IMPORTANT RULES:
- ALWAYS start with "Thought:" even for simple responses
- Ensure Action Input is valid JSON without markdown formatting
- Use proper JSON syntax with double quotes for keys and string values
- Never use markdown code blocks (```) around your JSON
- JSON must be properly formatted with correct commas and brackets
- Only use tools from the provided list
- If you can answer directly, use only Thought followed by Answer"""  # noqa: E501

REACT_BLOCK_XML_INSTRUCTIONS_SINGLE = """Always use this exact XML format in your responses:
<output>
    <thought>
        [Your detailed reasoning about what to do next]
    </thought>
    <action>
        [Tool name from ONLY [{tools_name}]]
    </action>
    <action_input>
        [JSON input for the tool]
    </action_input>
</output>

After each action, you'll receive:
Observation: [Result from the tool]

When you have enough information to provide a final answer:
<output>
    <thought>
        [Your reasoning for the final answer]
    </thought>
    <answer>
        [Your complete answer to the user's question]
    </answer>
</output>

For questions that don't require tools:
<output>
    <thought>
        [Your reasoning about the question]
    </thought>
    <answer>
        [Your direct response]
    </answer>
</output>

IMPORTANT RULES:
- ALWAYS include <thought> tags with detailed reasoning
- For tool use, include action and action_input tags
- For direct answers, only include thought and answer tags
- Ensure action_input contains valid JSON with double quotes
- Properly close all XML tags
- For all tags other than <answer>, text content should ideally be XML-escaped.
- Special characters like & should be escaped as &amp; in <thought> and other tags, but can be used directly in <answer>
- Do not use markdown formatting (like ```) inside XML tags *unless* it's within the <answer> tag.
- You can get "Observation (shortened)" this indicates that output from this tool is shortened.
"""  # noqa: E501

REACT_BLOCK_MULTI_TOOL_PLANNING = """
MULTI-TOOL PLANNING AND STRATEGY:

Core Principle: Scale tool usage to match task complexity
Start with the minimum number of tools needed and scale up based on the task's requirements.

Decision Framework:
1. Zero Tools - Answer directly when:
   - Question is within your knowledge base
   - No real-time data needed
   - Simple explanations or general concepts

2. Single Tool - Use one tool when:
   - Single fact verification needed
   - One specific data point required
   - Simple lookup or calculation

3. Multiple Tools (2-4) - Use parallel tools when:
   - Comparing information from different sources
   - Gathering complementary data points
   - Cross-referencing or validation needed

4. Comprehensive Research (5+) - Use extensive tooling when:
   - Deep analysis requested ("comprehensive", "detailed", "thorough")
   - Multiple aspects of complex topic
   - Creating reports or extensive documentation

MANDATORY MULTI-TOOL PATTERNS:

1. Research Tasks (Adaptive Scaling):
   - START: Analyze query complexity
   - IF simple fact: 1-2 tool calls
   - IF moderate complexity: 3-4 tool calls with complementary queries
   - IF comprehensive research: 5+ tool calls covering:
     * Broad overview query
     * Specific benefits/advantages/features
     * Limitations/challenges/drawbacks
     * Comparisons/alternatives
     * Recent developments/updates

   Example progression:
   - Query 1: General topic overview
   - Query 2: Specific aspect (benefits, use cases)
   - Query 3: Challenges or limitations
   - Query 4+: Deep dives on critical aspects

2. Coding and Technical Tasks:
   - Documentation lookup: 1-2 tools (official docs + examples)
   - Debugging: 2-3 tools (error search + solution patterns)
   - Architecture decisions: 3-5 tools (best practices + comparisons + examples)
   - Full implementation: 5+ tools (docs + patterns + edge cases + optimization)

3. Data Collection/Analysis:
   - Single source: 1 tool
   - Multiple sources: Use parallel calls for efficiency
   - Comparative analysis: Minimum 3 sources
   - Market research: 5+ diverse sources

4. Verification and Fact-Checking:
   - Simple facts: 1-2 authoritative sources
   - Controversial topics: 3+ diverse sources
   - Critical information: Cross-reference with 3+ sources

EFFICIENCY GUIDELINES:

1. Parallel vs Sequential:
   - Use PARALLEL calls when queries are independent
   - Use SEQUENTIAL only when later queries depend on earlier results
   - Group related queries in single tool_calls block

2. Query Optimization:
   - Start broad, then narrow based on results
   - Use different search parameters for variety
   - Avoid redundant or overlapping queries
   - Each tool call should add unique value

3. Smart Scaling:
   - Begin with essential queries
   - Add detail queries based on initial results
   - Stop when sufficient information gathered
   - Don't over-research simple questions

TASK-SPECIFIC STRATEGIES:

1. Current Events/News:
   - Recent headlines: 2-3 news sources
   - In-depth coverage: 5+ sources including analysis
   - Fact verification: Cross-reference 3+ sources

2. Technical Documentation:
   - Quick reference: 1-2 official sources
   - Implementation guide: 3-4 sources (docs + examples + gotchas)
   - Comprehensive tutorial: 5+ sources covering all aspects

3. Product/Service Research:
   - Basic info: 1-2 sources
   - Comparison shopping: 3-5 sources
   - Detailed analysis: 5+ including reviews, specs, alternatives

4. Scientific/Academic Topics:
   - Basic concepts: 1-2 authoritative sources
   - Current research: 3-5 recent papers/articles
   - Comprehensive review: 5+ sources spanning fundamentals to cutting-edge

MULTIPLE ENTITIES PATTERN:
When researching multiple distinct entities (companies, products, people, locations):
- BAD: "Report about Company A, Company B, Company C"
- GOOD: Separate queries for each entity
  - Query 1: "Company A financial performance"
  - Query 2: "Company B market position"
  - Query 3: "Company C recent developments"
- REASON: Each entity gets full search attention, avoiding diluted results

QUERY FORMULATION BEST PRACTICES:
1. Entity Separation: Search distinct subjects individually
2. Perspective Variation: Use different angles for same topic
   - "benefits of X" → "advantages of X" → "X success stories"
3. Temporal Layering: Mix timeframes
   - "latest developments in X"
   - "X trends 2024-2025"
   - "future of X"
4. Source Diversification: Target different source types
   - Official documentation
   - Independent reviews/analysis
   - Case studies/examples

IMPORTANT RULES:
- Quality over quantity - each tool call must serve a purpose
- Explain your multi-tool strategy in your thought process
- Adapt the number of tools based on result quality
- If initial results are comprehensive, don't add unnecessary calls
- For coding: balance between documentation, examples, and best practices
- Always consider user's implicit needs beyond explicit request
"""  # noqa: E501


REACT_BLOCK_INSTRUCTIONS_MULTI = (
    REACT_BLOCK_MULTI_TOOL_PLANNING
    + """\nAlways follow this exact format in your responses:
**RESPONSE FORMAT:**

Thought: [Your detailed reasoning about what to do next, including your multi-tool strategy if applicable]
Action: [Tool name from ONLY [{tools_name}]]
Action Input: [JSON input for the tool]

After each action, you'll receive:
Observation: [Result from the tool]

When you need to use multiple tools in parallel, list them sequentially:
Thought: [Explain your multi-tool strategy and why each tool is needed]
Action: [Tool name]
Action Input: [JSON input]
Action: [Another tool name]
Action Input: [JSON input]
... (repeat for each tool)

When you have enough information to provide a final answer:
Thought: [Your reasoning for the final answer based on all gathered information]
Answer: [Your complete, well-structured answer synthesizing all tool results]

For questions that don't require tools:
Thought: [Your reasoning why tools aren't needed]
Answer: [Your direct response]

**FORMAT RULES:**
- ALWAYS start with "Thought:" explaining your approach
- Valid JSON only - no markdown formatting
- Double quotes for JSON keys and string values
- No code blocks (```) around JSON
- Proper JSON syntax with commas and brackets
- List each Action and Action Input separately
- Only use tools from the provided list
"""  # noqa: E501
)

REACT_BLOCK_XML_INSTRUCTIONS_MULTI = (
    REACT_BLOCK_MULTI_TOOL_PLANNING
    + """\nAlways use one of these exact XML formats in your responses:
**XML RESPONSE FORMATS:**

For Tool Usage (Single or Multiple):
<output>
    <thought>
        [Explain your strategy, including multi-tool planning if applicable]
    </thought>
    <tool_calls>
        <tool>
            <name>[Tool name from ONLY [{tools_name}]]</name>
            <input>[JSON input for the tool]</input>
        </tool>
        <!-- Add more tool elements as needed based on your strategy -->
        <tool>
            <name>[Tool name]</name>
            <input>[JSON input]</input>
        </tool>
    </tool_calls>
</output>

When you have enough information to provide a final answer:
<output>
    <thought>
        [Synthesize findings and explain your final reasoning]
    </thought>
    <answer>
        [Complete, well-structured answer based on all gathered information]
    </answer>
</output>

For questions that don't require tools:
<output>
    <thought>
        [Explain why tools aren't needed for this query]
    </thought>
    <answer>
        [Your direct response]
    </answer>
</output>

After each tool usage, you'll receive:
Observation: [Result(s) from the tool(s)]

XML FORMAT RULES:
- Always include strategic thinking in <thought> tags
- Group parallel tool calls in single <tool_calls> block
- Use sequential outputs only when dependencies exist
- Synthesize all results in final answer
"""  # noqa: E501
)


# Common blocks
REACT_BLOCK_TOOLS = """
You have access to a variety of tools,
and you are responsible for using
them in any order you choose to complete the task:\n
{tool_description}

Input formats for tools:
{input_formats}

Note: For tools not listed in the input formats section,
refer to their descriptions in the
AVAILABLE TOOLS section for usage instructions.
"""

REACT_BLOCK_TOOLS_NO_FORMATS = """
You have access to a variety of tools,
and you are responsible for using
them in any order you choose to complete the task:\n
{tool_description}
"""

REACT_BLOCK_NO_TOOLS = """Always follow this exact format in your responses:

Thought: [Your detailed reasoning about the user's question]
Answer: [Your complete answer to the user's question]

IMPORTANT RULES:
- ALWAYS start with "Thought:" to explain your reasoning process
- Provide a clear, direct answer after your thought
- If you cannot fully answer, explain why in your thought
- Be thorough and helpful in your response
- Do not mention tools or actions since you don't have access to any
"""

REACT_BLOCK_OUTPUT_FORMAT = "In your final answer, avoid phrases like 'based on the information gathered or provided.' "

REACT_MAX_LOOPS_PROMPT = """
You are tasked with providing a final answer based on information gathered during a process that has reached its maximum number of loops.
Your goal is to analyze the given context and formulate a clear, concise response.
First, carefully review the history, which contains thoughts and information gathered during the process.

Analyze the context to identify key information, patterns, or partial answers that can contribute to a final response. Pay attention to any progress made, obstacles encountered, or partial results obtained.
Based on your analysis, attempt to formulate a final answer to the original question or task. Your answer should be:
1. Fully supported by the information found in the context
2. Clear and concise
3. Directly addressing the original question or task, if possible
If you cannot provide a full answer based on the given context, explain that due to limitations in the number of steps or potential issues with the tools used, you are unable to fully answer the question. In this case, suggest one or more of the following:
1. Increasing the maximum number of loops for the agent setup
2. Reviewing the tools settings
3. Revising the input task description
Important: Do not mention specific errors in tools, exact steps, environments, code, or search results. Keep your response general and focused on the task at hand.
Provide your final answer or explanation within <answer> tags.
Your response should be clear, concise, and professional.
<answer>
[Your final answer or explanation goes here]
</answer>
"""  # noqa: E501

REACT_BLOCK_INSTRUCTIONS_STRUCTURED_OUTPUT = """If you have sufficient information to provide final answer, provide your final answer in one of these two formats:
Always structure your responses in this JSON format:

{{thought: [Your reasoning about the next step],
action: [The tool you choose to use, if any from ONLY [{tools_name}]],
action_input: [JSON input in correct format you provide to the tool]}}

After each action, you'll receive:
Observation: [Result from the tool]

When you have enough information to provide a final answer:
{{thought: [Your reasoning for the final answer],
action: finish
action_input: [Response for initial request]}}

For questions that don't require tools:
{{thought: [Your reasoning for the final answer],
action: finish
action_input: [Your direct response]}}

IMPORTANT RULES:
- You MUST ALWAYS include "thought" as the FIRST field in your JSON
- Each tool has a specific input format you must strictly follow
- In action_input field, provide properly formatted JSON with double quotes
- Avoid using extra backslashes
- Do not use markdown code blocks around your JSON
- Never keep action_input empty.
"""  # noqa: E501

REACT_BLOCK_INSTRUCTIONS_FUNCTION_CALLING = """
You need to use the right functions based on what the user asks.

Use the function `provide_final_answer` when you can give a clear answer to the user's first question,
 and no extra steps, tools, or work are needed.
Call this function if the user's input is simple and doesn't require additional help or tools.

If the user's request requires the use of specific tools, such as [{tools_name}],
 you must first call the appropriate function to invoke those tools.
Only after utilizing the necessary tools and gathering the required information should
 you call `provide_final_answer` to deliver the final response.

Make sure to check each request carefully to see if you can answer it right away or if you need to use tools to help.
"""  # noqa: E501

REACT_BLOCK_INSTRUCTIONS_NO_TOOLS = """
Always structure your responses in this exact format:

Thought: [Your detailed reasoning about the user's question]
Answer: [Your complete response to the user's question]

IMPORTANT RULES:
- ALWAYS begin with "Thought:" to show your reasoning process
- Use the "Thought" section to analyze the question and plan your response
- Only after thinking through the problem, provide your answer
- If you cannot fully answer, explain why in your thinking
- Be thorough and helpful in your response
- Do not mention tools or actions as you don't have access to any

"""  # noqa: E501

REACT_BLOCK_XML_INSTRUCTIONS_NO_TOOLS = """Always use this exact XML format in your responses:
<output>
    <thought>
        [Your detailed reasoning about the question]
    </thought>
    <answer>
        [Your direct response to the user's question]
    </answer>
</output>

IMPORTANT RULES:
- ALWAYS include <thought> tags with detailed reasoning
- Only use thought and answer tags
- Properly close all XML tags
- Do not use markdown formatting inside XML
- Do not mention tools or actions since you don't have access to any
"""


REACT_BLOCK_OUTPUT_FORMAT = (
    "In your final answer, avoid phrases like 'based on the information gathered or provided.' "
)


REACT_MAX_LOOPS_PROMPT = """
You are tasked with providing a final answer for initial user question based on information gathered during a process that has reached its maximum number of loops.
Your goal is to analyze the given context and formulate a clear, concise response.
First, carefully review the information gathered during the process, tool calls and their outputs.

Analyze the context to identify key information, patterns, or partial answers that can contribute to a final response. Pay attention to any progress made, obstacles encountered, or partial results obtained.
Based on your analysis, attempt to formulate a final answer to the original question or task. Your answer should be:
1. Fully supported by the information found in the context
2. Clear and concise
3. Directly addressing the original question or task, if possible
If you cannot provide a full answer based on the given context, explain that due to limitations in the number of steps or potential issues with the tools used, you are unable to fully answer the question. In this case, suggest one or more of the following:
1. Increasing the maximum number of loops for the agent setup
2. Reviewing the tools settings
3. Revising the input task description
Important: Do not mention specific errors in tools, exact steps, environments, code, or search results. Keep your response general and focused on the task at hand.
Provide your final answer or explanation within <answer> tags.
Your response should be clear, concise, and professional.
<answer>
[Your final answer or explanation goes here]
</answer>
"""  # noqa: E501

HISTORY_SUMMARIZATION_PROMPT = """
Task: Extract valuable information from tool outputs.

Each tool output that needs to be processed is clearly marked using the following format:
=== TOOL_OUTPUT [tool_number] ===

Instructions:

For each marked section, extract the relevant and valuable information.
Wrap the extracted content in a custom tag that corresponds to the section number.
Tag Format:
Use <tool_outputX>, where X is the tool number.
Example: If the tool output is labeled with the number 4, wrap your extracted content as follows:
    <tool_output4>...extracted content...</tool_output4>

You may encounter multiple tool outputs within the history.
Ensure each extracted section is enclosed in its corresponding tag based on its tool number.

Information that will not be included in extracted part will be removed.

Guidelines:
* In output provide only tags and extracted information inside.
* Try to keep information which responds for initial user request and is consistent with previous extracted information.
* Preserve as much important details as possible.
* Do not merge or combine content from different sections.
* Maintain the numbering to match the original section order.

Input request:
"""

final_answer_function_schema = {
    "type": "function",
    "strict": True,
    "function": {
        "name": "provide_final_answer",
        "description": "Function should be called when if you can answer the initial request"
        " or if there is not request at all.",
        "parameters": {
            "type": "object",
            "properties": {
                "thought": {
                    "type": "string",
                    "description": "Your reasoning about why you can answer original question.",
                },
                "answer": {"type": "string", "description": "Answer on initial request."},
            },
            "required": ["thought", "answer"],
        },
    },
}

TYPE_MAPPING = {
    int: "integer",
    float: "float",
    bool: "boolean",
    str: "string",
}


class ReActAgent(Agent):
    """Agent that uses the ReAct strategy for processing tasks by interacting with tools in a loop."""

    name: str = "React Agent"
    max_loops: int = Field(default=15, ge=2)
    inference_mode: InferenceMode = InferenceMode.DEFAULT
    behaviour_on_max_loops: Behavior = Field(
        default=Behavior.RAISE,
        description="Define behavior when max loops are exceeded. Options are 'raise' or 'return'.",
    )
<<<<<<< HEAD
    parallel_tool_calls_enabled: bool = Field(
        default=False,
        description="Enable multi-tool execution in a single step. "
        "When True, the agent can call multiple tools in parallel.",
    )
    format_schema: list = []
=======
    summarization_config: SummarizationConfig = Field(default_factory=SummarizationConfig)
    _tool_cache: dict[ToolCacheEntry, Any] = {}
>>>>>>> 4c9c96e5
    _tools: list[Tool] = []
    _response_format: dict[str, Any] | None = None

    def log_reasoning(self, thought: str, action: str, action_input: str, loop_num: int) -> None:
        """
        Logs reasoning step of agent.

        Args:
            thought (str): Reasoning about next step.
            action (str): Chosen action.
            action_input (str): Input to the tool chosen by action.
            loop_num (int): Number of reasoning loop.
        """
        logger.info(
            "\n------------------------------------------\n"
            f"Agent {self.name}: Loop {loop_num}:\n"
            f"Thought: {thought}\n"
            f"Action: {action}\n"
            f"Action Input: {action_input}"
            "\n------------------------------------------"
        )

    def log_final_output(self, thought: str, final_output: str, loop_num: int) -> None:
        """
        Logs final output of the agent.

        Args:
            final_output (str): Final output of agent.
            loop_num (int): Number of reasoning loop
        """
        logger.info(
            "\n------------------------------------------\n"
            f"Agent {self.name}: Loop {loop_num}\n"
            f"Thought: {thought}\n"
            f"Final answer: {final_output}"
            "\n------------------------------------------\n"
        )

    @model_validator(mode="after")
    def validate_inference_mode(self):
        """Validate whether specified model can be inferenced in provided mode."""
        match self.inference_mode:
            case InferenceMode.FUNCTION_CALLING:
                if not supports_function_calling(model=self.llm.model):
                    raise ValueError(f"Model {self.llm.model} does not support function calling")

            case InferenceMode.STRUCTURED_OUTPUT:
                params = get_supported_openai_params(model=self.llm.model)
                if "response_format" not in params:
                    raise ValueError(f"Model {self.llm.model} does not support structured output")

        return self

    def _parse_thought(self, output: str) -> tuple[str | None, str | None]:
        """Extracts thought from the output string."""
        thought_match = re.search(
            r"Thought:\s*(.*?)Action",
            output,
            re.DOTALL,
        )

        if thought_match:
            return thought_match.group(1).strip()

        return ""

    def _parse_action(self, output: str) -> tuple[str | None, str | None, dict | list | None]:
        """
        Parses the action(s), input(s),
        and thought from the output string.
        Supports both single tool actions
        and multiple sequential tool calls when multi-tool is enabled.

        Args:
            output (str): The output string from the LLM containing Thought, Action, and Action Input.

        Returns:
            tuple: (thought, action_type, actions_data) where:
                - thought is the extracted reasoning
                - action_type is either a tool name (for single tool) or "multiple_tools" (for multiple tools)
                - actions_data is either a dict (for single tool) or a list of dicts (for multiple tools)
        """
        try:
            thought_pattern = r"Thought:\s*(.*?)(?:Action:|$)"
            thought_match = re.search(thought_pattern, output, re.DOTALL)
            thought = thought_match.group(1).strip() if thought_match else None

            action_pattern = r"Action:\s*(.*?)\nAction Input:\s*((?:[\[{][\s\S]*?[\]}]))"

            remaining_text = output
            actions = []

            while "Action:" in remaining_text:
                action_match = re.search(action_pattern, remaining_text, re.DOTALL)
                if not action_match:
                    break

                action_name = action_match.group(1).strip()
                raw_input = action_match.group(2).strip()

                for marker in ["```json", "```JSON", "```"]:
                    raw_input = raw_input.replace(marker, "").strip()

                try:
                    action_input = json.loads(raw_input)
                    actions.append({"tool_name": action_name, "tool_input": action_input})
                except json.JSONDecodeError as e:
                    raise ActionParsingException(
                        f"Invalid JSON in Action Input for {action_name}: {str(e)}",
                        recoverable=True,
                    )

                end_pos = action_match.end()
                remaining_text = remaining_text[end_pos:]

            if not actions:
                raise ActionParsingException(
                    "No valid Action and Action Input pairs found in the output.",
                    recoverable=True,
                )

            if not self.parallel_tool_calls_enabled or len(actions) == 1:
                action = actions[0]["tool_name"]
                action_input = actions[0]["tool_input"]
                return thought, action, action_input
            else:
                return thought, "multiple_tools", actions

        except Exception as e:
            if isinstance(e, ActionParsingException):
                raise
            raise ActionParsingException(
                f"Error parsing action(s): {str(e)}. "
                f"Please ensure the output follows the format 'Thought: <text> "
                f"Action: <action> Action Input: <valid JSON>' "
                f"{'with possible multiple Action/Action Input pairs.' if self.parallel_tool_calls_enabled else ''}",
                recoverable=True,
            )

    def tracing_final(self, loop_num, final_answer, config, kwargs):
        self._intermediate_steps[loop_num]["final_answer"] = final_answer

    def tracing_intermediate(self, loop_num, formatted_prompt, llm_generated_output):
        self._intermediate_steps[loop_num] = AgentIntermediateStep(
            input_data={"prompt": formatted_prompt},
            model_observation=AgentIntermediateStepModelObservation(
                initial=llm_generated_output,
            ),
        ).model_dump(by_alias=True)

    def _extract_final_answer(self, output: str) -> str:
        """Extracts the final thought and answer as a tuple from the output string."""
        match = re.search(r"Thought:\s*(.*?)\s*Answer:\s*(.*)", output, re.DOTALL)
        if match:
            thought = match.group(1).strip()
            answer = match.group(2).strip()
            return thought, answer
        else:
            return "", ""

    def stream_reasoning(self, content: dict[str, Any], config: RunnableConfig, **kwargs) -> None:
        """
        Streams intermediate reasoning of the Agent.

        Args:
            content (dict[str, Any]): Content that will be sent.
            config (RunnableConfig | None): Configuration for the agent run.
            **kwargs: Additional parameters for running the agent.
        """
        if self.streaming.enabled and self.streaming.mode == StreamingMode.ALL:
            self.stream_content(
                content=content,
                source=self.name,
                step="reasoning",
                config=config,
                by_tokens=False,
                **kwargs,
            )

    def is_token_limit_exceeded(self) -> bool:
        """Check whether token limit for summarization is exceeded.

        Returns:
            bool: Whether token limit is exceeded.
        """
        prompt_tokens = self._prompt.count_tokens(self.llm.model)

        return (
            self.summarization_config.max_token_context_length
            and prompt_tokens > self.summarization_config.max_token_context_length
        ) or (prompt_tokens / self.llm.get_token_limit() > self.summarization_config.context_usage_ratio)

    def summarize_history(
        self,
        input_message,
        history_offset: int,
        summary_offset: int,
        config: RunnableConfig | None = None,
        **kwargs,
    ) -> None:
        """
        Summarizes history and saves relevant information in the context

        Args:
            input_message (Message | VisionMessage): User request message.
            history_offset (int): Offset to the first message in the conversation history within the prompt.
            summary_offset (int): Offset to the position of the first message in prompt that was not summarized.
            config (RunnableConfig | None): Configuration for the agent run.
            **kwargs: Additional parameters for running the agent.

        Returns:
            int: Number of summarized messages.
        """

        logger.info(f"Agent {self.name} - {self.id}: Summarization of tool output started.")
        messages_history = "\nHistory to extract information from: \n"
        summary_sections = []

        offset = max(history_offset, summary_offset - self.summarization_config.context_history_length)
        for index, message in enumerate(self._prompt.messages[offset:]):
            if message.role == MessageRole.USER:
                if index + offset >= summary_offset:
                    messages_history += (
                        f"=== TOOL_OUTPUT: {index + offset} === \n {message.content}"
                        f"\n === TOOL_OUTPUT: {index + offset} === \n"
                    )
                    summary_sections.append(index + offset)
            else:
                messages_history += f"\n{message.content}\n"

        messages_history = (
            messages_history + f"\n Required tags in the output {[f"tool_output{index}" for index in summary_sections]}"
        )

        summary_messages = [
            Message(content=HISTORY_SUMMARIZATION_PROMPT, role=MessageRole.SYSTEM, static=True),
            input_message,
            Message(content=messages_history, role=MessageRole.USER, static=True),  # History to summarize
        ]

        summary_tags = [f"tool_output{index}" for index in summary_sections]

        for _ in range(self.max_loops):
            llm_result = self._run_llm(
                messages=summary_messages,
                config=config,
                **kwargs,
            )

            output = llm_result.output["content"]
            summary_messages.append(Message(content=output, role=MessageRole.ASSISTANT, static=True))
            try:
                parsed_data = XMLParser.parse(
                    f"<root>{output}</root>",
                    required_tags=summary_tags,
                    optional_tags=[],
                )
            except ParsingError as e:
                logger.error(f"Error: {e}. Make sure you have provided all tags: {summary_tags}")
                summary_messages.append(Message(content=str(e), role=MessageRole.USER, static=True))
                continue

            for summary_index, message_index in enumerate(summary_sections[:-1]):
                self._prompt.messages[message_index].content = (
                    f"Observation (shortened): \n{parsed_data.get(summary_tags[summary_index])}"
                )

            if self.is_token_limit_exceeded():
                self._prompt.messages[summary_sections[-1]].content = (
                    f"Observation (shortened): \n{parsed_data.get(summary_tags[-1])}"
                )
                summary_offset = len(self._prompt.messages)
            else:
                summary_offset = len(self._prompt.messages) - 2

            logger.info(f"Agent {self.name} - {self.id}: Summarization of tool output finished.")
            return summary_offset

    def _run_agent(
        self,
        input_message: Message | VisionMessage,
        history_messages: list[Message] | None = None,
        config: RunnableConfig | None = None,
        **kwargs,
    ) -> str:
        """
        Executes the ReAct strategy by iterating through thought, action, and observation cycles.
        Args:
            config (RunnableConfig | None): Configuration for the agent run.
            **kwargs: Additional parameters for running the agent.
        Returns:
            str: Final answer provided by the agent.
        Raises:
            RuntimeError: If the maximum number of loops is reached without finding a final answer.
            Exception: If an error occurs during execution.
        """
        if self.verbose:
            logger.info(f"Agent {self.name} - {self.id}: Running ReAct strategy")

        system_message = Message(
            role=MessageRole.SYSTEM,
            content=self.generate_prompt(
                tools_name=self.tool_names, input_formats=self.generate_input_formats(self.tools)
            ),
            static=True,
        )

        if history_messages:
            self._prompt.messages = [system_message, *history_messages, input_message]
        else:
            self._prompt.messages = [system_message, input_message]

        summary_offset = history_offset = len(self._prompt.messages)
        stop_sequences = []
        if self.inference_mode in [InferenceMode.XML, InferenceMode.DEFAULT]:
            stop_sequences.extend(["Observation: ", "\nObservation:"])
        self.llm.stop = stop_sequences

        for loop_num in range(1, self.max_loops + 1):
            try:
                llm_result = self._run_llm(
                    messages=self._prompt.messages,
                    tools=self._tools,
                    response_format=self._response_format,
                    config=config,
                    **kwargs,
                )
                action, action_input = None, None
                llm_generated_output = ""
                llm_reasoning = (
                    llm_result.output.get("content")[:200]
                    if llm_result.output.get("content")
                    else str(llm_result.output.get("tool_calls", ""))[:200]
                )
                logger.info(f"Agent {self.name} - {self.id}: Loop {loop_num}, " f"reasoning:\n{llm_reasoning}...")

                match self.inference_mode:
                    case InferenceMode.DEFAULT:
                        llm_generated_output = llm_result.output.get("content", "")

                        self.tracing_intermediate(loop_num, self._prompt.messages, llm_generated_output)

                        if "Answer:" in llm_generated_output:
                            thought, final_answer = self._extract_final_answer(llm_generated_output)
                            self.log_final_output(thought, final_answer, loop_num)
                            self.tracing_final(loop_num, final_answer, config, kwargs)

                            if self.streaming.enabled:
                                if self.streaming.mode == StreamingMode.ALL:
                                    self.stream_content(
                                        content={"thought": thought, "loop_num": loop_num},
                                        source=self.name,
                                        step="reasoning",
                                        config=config,
                                        **kwargs,
                                    )
                                self.stream_content(
                                    content=final_answer,
                                    source=self.name,
                                    step="answer",
                                    config=config,
                                    **kwargs,
                                )

                            return final_answer

                        thought, action, action_input = self._parse_action(llm_generated_output)
                        self.log_reasoning(thought, action, action_input, loop_num)

                    case InferenceMode.FUNCTION_CALLING:
                        if self.verbose:
                            logger.info(f"Agent {self.name} - {self.id}: using function calling inference mode")

                        if "tool_calls" not in dict(llm_result.output):
                            logger.error("Error: No function called.")
                            raise ActionParsingException(
                                "Error: No function called, you need to call the correct function."
                            )

                        action = list(llm_result.output["tool_calls"].values())[0]["function"]["name"].strip()
                        llm_generated_output_json = list(llm_result.output["tool_calls"].values())[0]["function"][
                            "arguments"
                        ]

                        llm_generated_output = json.dumps(llm_generated_output_json)

                        self.tracing_intermediate(loop_num, self._prompt.messages, llm_generated_output)
                        thought = llm_generated_output_json["thought"]
                        if action == "provide_final_answer":
                            final_answer = llm_generated_output_json["answer"]
                            self.log_final_output(thought, final_answer, loop_num)
                            self.tracing_final(loop_num, final_answer, config, kwargs)
                            if self.streaming.enabled:
                                if self.streaming.mode == StreamingMode.ALL:
                                    self.stream_content(
                                        content={"thought": thought, "loop_num": loop_num},
                                        source=self.name,
                                        step="reasoning",
                                        config=config,
                                        **kwargs,
                                    )
                                self.stream_content(
                                    content=final_answer,
                                    source=self.name,
                                    step="answer",
                                    config=config,
                                    **kwargs,
                                )
                            return final_answer

                        action_input = llm_generated_output_json["action_input"]

                        if isinstance(action_input, str):
                            try:
                                action_input = json.loads(action_input)
                            except json.JSONDecodeError as e:
                                raise ActionParsingException(
                                    f"Error parsing action_input string. {e}", recoverable=True
                                )

                        self.log_reasoning(thought, action, action_input, loop_num)

                    case InferenceMode.STRUCTURED_OUTPUT:
                        if self.verbose:
                            logger.info(f"Agent {self.name} - {self.id}: using structured output inference mode")

                        llm_generated_output = llm_result.output["content"]
                        self.tracing_intermediate(loop_num, self._prompt.messages, llm_generated_output)
                        try:
                            llm_generated_output_json = json.loads(llm_generated_output)
                        except json.JSONDecodeError as e:
                            raise ActionParsingException(f"Error parsing action. {e}", recoverable=True)

                        thought = llm_generated_output_json["thought"]
                        action = llm_generated_output_json["action"]
                        action_input = llm_generated_output_json["action_input"]

                        if action == "finish":
                            self.log_final_output(thought, action_input, loop_num)
                            self.tracing_final(loop_num, action_input, config, kwargs)
                            if self.streaming.enabled:
                                if self.streaming.mode == StreamingMode.ALL:
                                    self.stream_content(
                                        content={"thought": thought, "loop_num": loop_num},
                                        source=self.name,
                                        step="reasoning",
                                        config=config,
                                        **kwargs,
                                    )

                                self.stream_content(
                                    content=action_input,
                                    source=self.name,
                                    step="answer",
                                    config=config,
                                    **kwargs,
                                )
                            return action_input

                        try:
                            action_input = json.loads(action_input)
                        except json.JSONDecodeError as e:
                            raise ActionParsingException(f"Error parsing action_input string. {e}", recoverable=True)

                        self.log_reasoning(thought, action, action_input, loop_num)

                    case InferenceMode.XML:
                        if self.verbose:
                            logger.info(f"Agent {self.name} - {self.id}: using XML inference mode")

                        llm_generated_output = llm_result.output["content"]
                        self.tracing_intermediate(loop_num, self._prompt.messages, llm_generated_output)

                        if self.parallel_tool_calls_enabled:
                            try:
                                parsed_result = XMLParser.parse_unified_xml_format(llm_generated_output)

                                thought = parsed_result.get("thought", "")

                                if parsed_result.get("is_final", False):
                                    final_answer = parsed_result.get("answer", "")
                                    self.log_final_output(thought, final_answer, loop_num)
                                    self.tracing_final(loop_num, final_answer, config, kwargs)

                                    if self.streaming.enabled:
                                        if self.streaming.mode == StreamingMode.ALL:
                                            self.stream_content(
                                                content={"thought": thought, "loop_num": loop_num},
                                                source=self.name,
                                                step="reasoning",
                                                config=config,
                                                **kwargs,
                                            )
                                        self.stream_content(
                                            content=final_answer,
                                            source=self.name,
                                            step="answer",
                                            config=config,
                                            **kwargs,
                                        )
                                    return final_answer

                                tools_data = parsed_result.get("tools", [])
                                action = tools_data

                                if len(tools_data) == 1:
                                    self.log_reasoning(
                                        thought,
                                        tools_data[0].get("name", "unknown_tool"),
                                        tools_data[0].get("input", {}),
                                        loop_num,
                                    )
                                else:
                                    self.log_reasoning(thought, "multiple_tools", str(tools_data), loop_num)

                                self.stream_reasoning(
                                    {
                                        "thought": thought,
                                        "tools": tools_data,
                                        "loop_num": loop_num,
                                    },
                                    config,
                                    **kwargs,
                                )

                            except (XMLParsingError, TagNotFoundError, JSONParsingError) as e:
                                self._prompt.messages.append(
                                    Message(role=MessageRole.ASSISTANT, content=llm_generated_output)
                                )
                                self._prompt.messages.append(
                                    Message(
                                        role=MessageRole.SYSTEM,
                                        content=f"Correction Instruction: "
                                        f"The previous response could not be parsed due to "
                                        f"the following error: '{type(e).__name__}: {e}'. "
                                        f"Please regenerate the response strictly following the "
                                        f"required XML format, ensuring all tags are present and "
                                        f"correctly structured, and that any JSON content is valid.",
                                    )
                                )
                                continue
                        else:
                            try:
                                parsed_data = XMLParser.parse(
                                    llm_generated_output, required_tags=["thought", "answer"], optional_tags=["output"]
                                )
                                thought = parsed_data.get("thought")
                                final_answer = parsed_data.get("answer")
                                self.log_final_output(thought, final_answer, loop_num)
                                self.tracing_final(loop_num, final_answer, config, kwargs)
                                if self.streaming.enabled:
                                    if self.streaming.mode == StreamingMode.ALL:
                                        self.stream_content(
                                            content={"thought": thought, "loop_num": loop_num},
                                            source=self.name,
                                            step="reasoning",
                                            config=config,
                                            **kwargs,
                                        )
                                    self.stream_content(
                                        content=final_answer,
                                        source=self.name,
                                        step="answer",
                                        config=config,
                                        **kwargs,
                                    )
                                return final_answer

                            except TagNotFoundError:
                                logger.debug("XMLParser: Not a final answer structure, trying action structure.")
                                try:
                                    parsed_data = XMLParser.parse(
                                        llm_generated_output,
                                        required_tags=["thought", "action", "action_input"],
                                        optional_tags=["output"],
                                        json_fields=["action_input"],
                                    )
                                    thought = parsed_data.get("thought")
                                    action = parsed_data.get("action")
                                    action_input = parsed_data.get("action_input")
                                    self.log_reasoning(thought, action, action_input, loop_num)
                                except (XMLParsingError, TagNotFoundError, JSONParsingError) as e:
                                    logger.error(f"XMLParser: Failed to parse XML for action or answer: {e}")
                                    raise ActionParsingException(f"Error parsing LLM output: {e}", recoverable=True)

                            except (XMLParsingError, JSONParsingError) as e:
                                logger.error(f"XMLParser: Error parsing potential final answer XML: {e}")
                                raise ActionParsingException(f"Error parsing LLM output: {e}", recoverable=True)

<<<<<<< HEAD
                self._prompt.messages.append(Message(role=MessageRole.ASSISTANT, content=llm_generated_output))
=======
                        except (XMLParsingError, JSONParsingError) as e:
                            logger.error(f"XMLParser: Error parsing potential final answer XML: {e}")
                            raise ActionParsingException(f"Error parsing LLM output: {e}", recoverable=True)

                self._prompt.messages.append(
                    Message(role=MessageRole.ASSISTANT, content=llm_generated_output, static=True)
                )
>>>>>>> 4c9c96e5

                if action and self.tools:
                    if self.inference_mode == InferenceMode.XML and self.parallel_tool_calls_enabled:
                        tool_result = self._execute_tools(tools_data, config, **kwargs)

                    elif self.inference_mode == InferenceMode.DEFAULT and self.parallel_tool_calls_enabled:
                        if action == "multiple_tools":
                            tools_data = []
                            for tool_call in action_input:
                                if (
                                    not isinstance(tool_call, dict)
                                    or "tool_name" not in tool_call
                                    or "tool_input" not in tool_call
                                ):
                                    raise ActionParsingException(
                                        "Invalid tool call format. "
                                        "Each tool call must have 'tool_name' and 'tool_input'.",
                                        recoverable=True,
                                    )

                                tools_data.append({"name": tool_call["tool_name"], "input": tool_call["tool_input"]})

                                self.stream_reasoning(
                                    {
                                        "thought": thought,
                                        "action": "multiple_tools",
                                        "tools": tools_data,
                                        "loop_num": loop_num,
                                    },
                                    config,
                                    **kwargs,
                                )

                            tool_result = self._execute_tools(tools_data, config, **kwargs)

                            action_input_json = json.dumps(action_input)

                            self._intermediate_steps[loop_num]["model_observation"].update(
                                AgentIntermediateStepModelObservation(
                                    tool_using="multiple_tools",
                                    tool_input=str(action_input_json),
                                    tool_output=str(tool_result),
                                    updated=llm_generated_output,
                                ).model_dump()
                            )
                        else:
                            try:
                                tool = self.tool_by_names.get(self.sanitize_tool_name(action))
                                if not tool:
                                    raise AgentUnknownToolException(
                                        f"Unknown tool: {action}."
                                        "Use only available tools and provide "
                                        "only the tool's name in the action field. "
                                        "Do not include any additional reasoning. "
                                        "Please correct the action field or state that you cannot answer the question. "
                                    )
                                self.stream_reasoning(
                                    {
                                        "thought": thought,
                                        "action": action,
                                        "tool": tool,
                                        "action_input": action_input,
                                        "loop_num": loop_num,
                                    },
                                    config,
                                    **kwargs,
                                )

                                tool_result = self._run_tool(tool, action_input, config, **kwargs)
                            except RecoverableAgentException as e:
                                tool_result = f"{type(e).__name__}: {e}"
                    else:
                        try:
                            tool = self.tool_by_names.get(self.sanitize_tool_name(action))
                            if not tool:
                                raise AgentUnknownToolException(
                                    f"Unknown tool: {action}."
                                    "Use only available tools and provide "
                                    "only the tool's name in the action field. "
                                    "Do not include any additional reasoning. "
                                    "Please correct the action field or state that you cannot answer the question. "
                                )
                            self.stream_reasoning(
                                {
                                    "thought": thought,
                                    "action": action,
                                    "tool": tool,
                                    "action_input": action_input,
                                    "loop_num": loop_num,
                                },
                                config,
                                **kwargs,
                            )

<<<<<<< HEAD
                            tool_result = self._run_tool(tool, action_input, config, **kwargs)
                        except RecoverableAgentException as e:
                            tool_result = f"{type(e).__name__}: {e}"
=======
                            raise AgentUnknownToolException(
                                f"Unknown tool: {action}."
                                "Use only available tools and provide only the tool's name in the action field. "
                                "Do not include any additional reasoning. "
                                "Please correct the action field or state that you cannot answer the question."
                            )

                        self.stream_reasoning(
                            {
                                "thought": thought,
                                "action": action,
                                "tool": tool,
                                "action_input": action_input,
                                "loop_num": loop_num,
                            },
                            config,
                            **kwargs,
                        )

                        tool_cache_entry = ToolCacheEntry(action=action, action_input=action_input)
                        tool_result = self._tool_cache.get(tool_cache_entry, None)
                        if not tool_result:
                            tool_result = self._run_tool(tool, action_input, config, **kwargs)
                            self._tool_cache[tool_cache_entry] = tool_result
                        else:
                            logger.info(f"Agent {self.name} - {self.id}: Cached output of {action} found.")

                    except RecoverableAgentException as e:
                        tool_result = f"{type(e).__name__}: {e}"
>>>>>>> 4c9c96e5

                    observation = f"\nObservation: {tool_result}\n"
                    self._prompt.messages.append(Message(role=MessageRole.USER, content=observation))
                    if self.streaming.enabled and self.streaming.mode == StreamingMode.ALL:
                        self.stream_content(
                            content={"name": tool.name, "input": action_input, "result": tool_result},
                            source=tool.name if tool else action,
                            step="tool",
                            config=config,
                            by_tokens=False,
                            **kwargs,
                        )

                    self._intermediate_steps[loop_num]["model_observation"].update(
                        AgentIntermediateStepModelObservation(
                            tool_using=action,
                            tool_input=action_input,
                            tool_output=tool_result,
                            updated=llm_generated_output,
                        ).model_dump()
                    )
                    self._prompt.messages.append(Message(role=MessageRole.USER, content=observation, static=True))
                else:
                    self.stream_reasoning(
                        {
                            "thought": thought,
                            "action": action,
                            "action_input": action_input,
                            "loop_num": loop_num,
                        },
                        config,
                        **kwargs,
                    )
            except ActionParsingException as e:
                self._prompt.messages.append(
                    Message(role=MessageRole.ASSISTANT, content="Response is:" + llm_generated_output, static=True)
                )
                self._prompt.messages.append(
                    Message(
                        role=MessageRole.ASSISTANT,
                        content=f"Correction Instruction: The previous response could not be parsed due to "
                        f"the following error: '{type(e).__name__}: {e}'. "
                        f"Please regenerate the response strictly following the "
                        f"required XML format, ensuring all tags are present and "
                        f"correctly structured, and that any JSON content (like action_input) is valid.",
                        static=True,
                    )
                )
                continue

            if self.summarization_config.enabled:
                if self.is_token_limit_exceeded():
                    summary_offset = self.summarize_history(
                        input_message, history_offset, summary_offset, config=config, **kwargs
                    )
        if self.behaviour_on_max_loops == Behavior.RAISE:
            error_message = (
                f"Agent {self.name} (ID: {self.id}) "
                f"has reached the maximum loop limit of {self.max_loops} "
                f"without finding a final answer. "
                f"Last response: {self._prompt.messages[-1].content}\n"
                f"Consider increasing the maximum number of loops or "
                f"reviewing the task complexity to ensure completion."
            )
            raise MaxLoopsExceededException(message=error_message)
        else:
            max_loop_final_answer = self._handle_max_loops_exceeded(input_message, config, **kwargs)
            if self.streaming.enabled:
                self.stream_content(
                    content=max_loop_final_answer,
                    source=self.name,
                    step="answer",
                    config=config,
                    **kwargs,
                )
            return max_loop_final_answer

    def aggregate_history(self, messages: list[Message, VisionMessage]) -> str:
        """
        Concatenates multiple history messages into one unified string.

        Args:
            messages (list[Message, VisionMessage]): List of messages to aggregate.

        Returns:
            str: Aggregated content.
        """

        history = ""

        for message in messages:
            if isinstance(message, VisionMessage):
                for content in message.content:
                    if isinstance(content, VisionMessageTextContent):
                        history += content.text
            else:
                if message.role == MessageRole.ASSISTANT:
                    history += f"-TOOL DESCRIPTION START-\n{message.content}\n-TOOL DESCRIPTION END-\n"
                elif message.role == MessageRole.USER:
                    history += f"-TOOL OUTPUT START-\n{message.content}\n-TOOL OUTPUT END-\n"

        return history

    def _handle_max_loops_exceeded(
        self, input_message: Message | VisionMessage, config: RunnableConfig | None = None, **kwargs
    ) -> str:
        """
        Handle the case where max loops are exceeded by crafting a thoughtful response.
        Uses XMLParser to extract the final answer from the LLM's last attempt.

        Args:
            input_message (Message | VisionMessage): Initial user message.
            config (RunnableConfig | None): Configuration for the agent run.
            **kwargs: Additional parameters for running the agent.

        Returns:
            str: Final answer provided by the agent.
        """
        system_message = Message(content=REACT_MAX_LOOPS_PROMPT, role=MessageRole.SYSTEM, static=True)
        conversation_history = Message(
            content=self.aggregate_history(self._prompt.messages), role=MessageRole.USER, static=True
        )
        llm_final_attempt_result = self._run_llm(
            [system_message, input_message, conversation_history], config=config, **kwargs
        )
        llm_final_attempt = llm_final_attempt_result.output["content"]
        self._run_depends = [NodeDependency(node=self.llm).to_dict()]

        try:
            final_answer = XMLParser.extract_first_tag_lxml(llm_final_attempt, ["answer"])
            if final_answer is None:
                logger.warning("Max loops handler: lxml failed to extract <answer>, falling back to regex.")
                final_answer = XMLParser.extract_first_tag_regex(llm_final_attempt, ["answer"])

            if final_answer is None:
                logger.error(
                    "Max loops handler: Failed to extract <answer> tag even with fallbacks. Returning raw output."
                )
                final_answer = llm_final_attempt

        except Exception as e:
            logger.error(f"Max loops handler: Error during final answer extraction: {e}. Returning raw output.")
            final_answer = llm_final_attempt

        return f"{final_answer}"

    def generate_input_formats(self, tools: list[Node]) -> str:
        """Generate formatted input descriptions for each tool."""
        input_formats = []
        for tool in tools:
            params = []
            for name, field in tool.input_schema.model_fields.items():
                if not field.json_schema_extra or field.json_schema_extra.get("is_accessible_to_agent", True):
                    if get_origin(field.annotation) in (Union, types.UnionType):
                        type_str = str(field.annotation)
                    else:
                        type_str = getattr(field.annotation, "__name__", str(field.annotation))

                    description = field.description or "No description"
                    params.append(f"{name} ({type_str}): {description}")
            if params:
                input_formats.append(f" - {self.sanitize_tool_name(tool.name)}\n \t* " + "\n\t* ".join(params))
        return "\n".join(input_formats)

    def generate_structured_output_schemas(self):
        tool_names = [self.sanitize_tool_name(tool.name) for tool in self.tools]

        schema = {
            "type": "json_schema",
            "json_schema": {
                "name": "plan_next_action",
                "strict": True,
                "schema": {
                    "type": "object",
                    "required": ["thought", "action", "action_input"],
                    "properties": {
                        "thought": {
                            "type": "string",
                            "description": "Your reasoning about the next step.",
                        },
                        "action": {
                            "type": "string",
                            "description": f"Next action to make (choose from [{tool_names}, finish]).",
                        },
                        "action_input": {
                            "type": "string",
                            "description": "Input for chosen action.",
                        },
                    },
                    "additionalProperties": False,
                },
            },
        }

        self._response_format = schema

    @staticmethod
    def filter_format_type(param_annotation: Any) -> list[str]:
        """
        Filters proper type for a function calling schema.

        Args:
            param_annotation (Any): Parameter annotation.
        Returns:
            list[str]: List of parameter types that describe provided annotation.
        """

        if get_origin(param_annotation) in (Union, types.UnionType):
            return get_args(param_annotation)

        return [param_annotation]

    def generate_property_schema(self, properties, name, field):
        if not field.json_schema_extra or field.json_schema_extra.get("is_accessible_to_agent", True):
            description = field.description or "No description."

            description += f" Defaults to: {field.default}." if field.default and not field.is_required() else ""
            params = self.filter_format_type(field.annotation)

            properties[name] = {"type": [], "description": description}

            for param in params:
                if param is type(None):
                    properties[name]["type"].append("null")

                elif param_type := TYPE_MAPPING.get(param):
                    properties[name]["type"].append(param_type)

                elif issubclass(param, Enum):
                    element_type = TYPE_MAPPING.get(
                        self.filter_format_type(type(list(param.__members__.values())[0].value))[0]
                    )
                    properties[name]["type"].append(element_type)
                    properties[name]["enum"] = [field.value for field in param.__members__.values()]

                elif getattr(param, "__origin__", None) is list:
                    properties[name]["type"].append("array")
                    properties[name]["items"] = {"type": TYPE_MAPPING.get(param.__args__[0])}

    def generate_function_calling_schemas(self):
        """Generate schemas for function calling."""
        self._tools.append(final_answer_function_schema)
        for tool in self.tools:
            properties = {}
            input_params = tool.input_schema.model_fields.items()
            if list(input_params) and not isinstance(self.llm, Gemini):
                for name, field in tool.input_schema.model_fields.items():
                    self.generate_property_schema(properties, name, field)

                schema = {
                    "type": "function",
                    "function": {
                        "name": self.sanitize_tool_name(tool.name),
                        "description": tool.description[:1024],
                        "parameters": {
                            "type": "object",
                            "properties": {
                                "thought": {
                                    "type": "string",
                                    "description": "Your reasoning about using this tool.",
                                },
                                "action_input": {
                                    "type": "object",
                                    "description": "Input for the selected tool",
                                    "properties": properties,
                                    "required": list(properties.keys()),
                                    "additionalProperties": False,
                                },
                            },
                            "additionalProperties": False,
                            "required": ["thought", "action_input"],
                        },
                        "strict": True,
                    },
                }

                self._tools.append(schema)

            else:
                schema = {
                    "type": "function",
                    "function": {
                        "name": self.sanitize_tool_name(tool.name),
                        "description": tool.description[:1024],
                        "parameters": {
                            "type": "object",
                            "properties": {
                                "thought": {
                                    "type": "string",
                                    "description": "Your reasoning about using this tool.",
                                },
                                "action_input": {
                                    "type": "string",
                                    "description": "Input for the selected tool in JSON string format.",
                                },
                            },
                            "additionalProperties": False,
                            "required": ["thought", "action_input"],
                        },
                        "strict": True,
                    },
                }

                self._tools.append(schema)

    def _init_prompt_blocks(self):
        """Initialize the prompt blocks required for the ReAct strategy."""
        super()._init_prompt_blocks()

        if self.parallel_tool_calls_enabled:
            instructions_default = REACT_BLOCK_INSTRUCTIONS_MULTI
            instructions_xml = REACT_BLOCK_XML_INSTRUCTIONS_MULTI
        else:
            instructions_default = REACT_BLOCK_INSTRUCTIONS_SINGLE
            instructions_xml = REACT_BLOCK_XML_INSTRUCTIONS_SINGLE

        prompt_blocks = {
            "tools": "" if not self.tools else REACT_BLOCK_TOOLS,
            "instructions": REACT_BLOCK_INSTRUCTIONS_NO_TOOLS if not self.tools else instructions_default,
            "output_format": REACT_BLOCK_OUTPUT_FORMAT,
        }

        match self.inference_mode:
            case InferenceMode.FUNCTION_CALLING:
                self.generate_function_calling_schemas()
                prompt_blocks["instructions"] = REACT_BLOCK_INSTRUCTIONS_FUNCTION_CALLING
                if self.tools:
                    prompt_blocks["tools"] = REACT_BLOCK_TOOLS_NO_FORMATS

            case InferenceMode.STRUCTURED_OUTPUT:
                self.generate_structured_output_schemas()
                prompt_blocks["instructions"] = REACT_BLOCK_INSTRUCTIONS_STRUCTURED_OUTPUT

            case InferenceMode.XML:
                prompt_blocks["instructions"] = (
                    REACT_BLOCK_XML_INSTRUCTIONS_NO_TOOLS if not self.tools else instructions_xml
                )

        self._prompt_blocks.update(prompt_blocks)

    def _execute_tools(self, tools_data: list[dict], config: RunnableConfig, **kwargs) -> str:
        """
        Execute one or more tools and gather their results.

        Args:
            tools_data (list): List of dictionaries containing name and input for each tool
            config (RunnableConfig): Configuration for the runnable
            **kwargs: Additional arguments for tool execution

        Returns:
            str: Combined observation string with all tool results
        """
        all_results = []

        for tool_data in tools_data:
            try:
                tool_name = tool_data["name"]
                tool_input = tool_data["input"]

                tool = self.tool_by_names.get(self.sanitize_tool_name(tool_name))
                if not tool:
                    error_message = f"Unknown tool: {tool_name}. Please use only available tools."
                    all_results.append({"tool_name": tool_name, "success": False, "result": error_message})
                    continue

                tool_result = self._run_tool(tool, tool_input, config, **kwargs)

                all_results.append(
                    {"tool_name": tool_name, "success": True, "tool_input": tool_input, "result": tool_result}
                )

                if self.streaming.enabled and self.streaming.mode == StreamingMode.ALL:
                    self.stream_content(
                        content={"name": tool.name, "input": tool_input, "result": tool_result},
                        source=tool.name,
                        step="tool",
                        config=config,
                        by_tokens=False,
                        **kwargs,
                    )

            except Exception as e:
                error_message = f"Error executing tool {tool_data['name']}: {str(e)}"
                logger.error(error_message)
                all_results.append(
                    {
                        "tool_name": tool_data["name"],
                        "success": False,
                        "tool_input": tool_input,
                        "result": error_message,
                    }
                )

        observation_parts = []
        for result in all_results:
            tool_name = result["tool_name"]
            result_content = result["result"]
            success_status = "SUCCESS" if result["success"] else "ERROR"
            observation_parts.append(f"--- {tool_name} has resulted in {success_status} ---\n{result_content}")

        combined_observation = "\n\n".join(observation_parts)

        return combined_observation<|MERGE_RESOLUTION|>--- conflicted
+++ resolved
@@ -18,12 +18,11 @@
     TagNotFoundError,
     XMLParsingError,
 )
-<<<<<<< HEAD
+
 from dynamiq.nodes.agents.utils import XMLParser
-=======
 from dynamiq.nodes.agents.utils import SummarizationConfig, ToolCacheEntry, XMLParser
 from dynamiq.nodes.llms.gemini import Gemini
->>>>>>> 4c9c96e5
+
 from dynamiq.nodes.node import Node, NodeDependency
 from dynamiq.nodes.types import Behavior, InferenceMode
 from dynamiq.prompts import Message, MessageRole, VisionMessage, VisionMessageTextContent
@@ -570,17 +569,14 @@
         default=Behavior.RAISE,
         description="Define behavior when max loops are exceeded. Options are 'raise' or 'return'.",
     )
-<<<<<<< HEAD
     parallel_tool_calls_enabled: bool = Field(
         default=False,
         description="Enable multi-tool execution in a single step. "
         "When True, the agent can call multiple tools in parallel.",
     )
     format_schema: list = []
-=======
     summarization_config: SummarizationConfig = Field(default_factory=SummarizationConfig)
     _tool_cache: dict[ToolCacheEntry, Any] = {}
->>>>>>> 4c9c96e5
     _tools: list[Tool] = []
     _response_format: dict[str, Any] | None = None
 
@@ -1170,9 +1166,9 @@
                                 logger.error(f"XMLParser: Error parsing potential final answer XML: {e}")
                                 raise ActionParsingException(f"Error parsing LLM output: {e}", recoverable=True)
 
-<<<<<<< HEAD
+
                 self._prompt.messages.append(Message(role=MessageRole.ASSISTANT, content=llm_generated_output))
-=======
+
                         except (XMLParsingError, JSONParsingError) as e:
                             logger.error(f"XMLParser: Error parsing potential final answer XML: {e}")
                             raise ActionParsingException(f"Error parsing LLM output: {e}", recoverable=True)
@@ -1180,7 +1176,7 @@
                 self._prompt.messages.append(
                     Message(role=MessageRole.ASSISTANT, content=llm_generated_output, static=True)
                 )
->>>>>>> 4c9c96e5
+
 
                 if action and self.tools:
                     if self.inference_mode == InferenceMode.XML and self.parallel_tool_calls_enabled:
@@ -1275,11 +1271,11 @@
                                 **kwargs,
                             )
 
-<<<<<<< HEAD
+
                             tool_result = self._run_tool(tool, action_input, config, **kwargs)
                         except RecoverableAgentException as e:
                             tool_result = f"{type(e).__name__}: {e}"
-=======
+
                             raise AgentUnknownToolException(
                                 f"Unknown tool: {action}."
                                 "Use only available tools and provide only the tool's name in the action field. "
@@ -1309,7 +1305,7 @@
 
                     except RecoverableAgentException as e:
                         tool_result = f"{type(e).__name__}: {e}"
->>>>>>> 4c9c96e5
+
 
                     observation = f"\nObservation: {tool_result}\n"
                     self._prompt.messages.append(Message(role=MessageRole.USER, content=observation))
