import json
import re
import types
from enum import Enum
from typing import Any, Union, get_args, get_origin

from litellm import get_supported_openai_params, supports_function_calling
from pydantic import Field, model_validator

from dynamiq.nodes.agents.base import Agent, AgentIntermediateStep, AgentIntermediateStepModelObservation
from dynamiq.nodes.agents.exceptions import (
    ActionParsingException,
    AgentUnknownToolException,
    JSONParsingError,
    MaxLoopsExceededException,
    RecoverableAgentException,
    TagNotFoundError,
    XMLParsingError,
)
from dynamiq.nodes.agents.utils import XMLParser
from dynamiq.nodes.llms.gemini import Gemini
from dynamiq.nodes.node import Node, NodeDependency
from dynamiq.nodes.types import Behavior, InferenceMode
from dynamiq.prompts import Message, MessageRole, VisionMessage, VisionMessageTextContent
from dynamiq.runnables import RunnableConfig
from dynamiq.types.llm_tool import Tool
from dynamiq.types.streaming import StreamingMode
from dynamiq.utils.logger import logger
<<<<<<< HEAD
from dynamiq.nodes.llms.gemini import Gemini

REACT_BLOCK_INSTRUCTIONS_SINGLE = """Always follow this exact format in your responses:
=======
>>>>>>> 2e5cef2a

Thought: [Your detailed reasoning about what to do next]
Action: [Tool name from ONLY [{tools_name}]]
Action Input: [JSON input for the tool]

After each action, you'll receive:
Observation: [Result from the tool]

When you have enough information to provide a final answer:
Thought: [Your reasoning for the final answer]
Answer: [Your complete answer to the user's question]

For questions that don't require tools:
Thought: [Your reasoning about the question]
Answer: [Your direct response]

IMPORTANT RULES:
- ALWAYS start with "Thought:" even for simple responses
- Ensure Action Input is valid JSON without markdown formatting
- Use proper JSON syntax with double quotes for keys and string values
- Never use markdown code blocks (```) around your JSON
- JSON must be properly formatted with correct commas and brackets
- Only use tools from the provided list
- If you can answer directly, use only Thought followed by Answer"""  # noqa: E501

REACT_BLOCK_XML_INSTRUCTIONS_SINGLE = """Always use this exact XML format in your responses:
<output>
    <thought>
        [Your detailed reasoning about what to do next]
    </thought>
    <action>
        [Tool name from ONLY [{tools_name}]]
    </action>
    <action_input>
        [JSON input for the tool]
    </action_input>
</output>

After each action, you'll receive:
Observation: [Result from the tool]

When you have enough information to provide a final answer:
<output>
    <thought>
        [Your reasoning for the final answer]
    </thought>
    <answer>
        [Your complete answer to the user's question]
    </answer>
</output>

For questions that don't require tools:
<output>
    <thought>
        [Your reasoning about the question]
    </thought>
    <answer>
        [Your direct response]
    </answer>
<<<<<<< HEAD
</output>"""  # noqa: E501

REACT_BLOCK_MULTI_TOOL_PLANNING = """
MULTI-TOOL PLANNING AND STRATEGY:

**Core Principle: Scale tool usage to match task complexity**
Start with the minimum number of tools needed and scale up based on the task's requirements.

**Decision Framework:**
1. **Zero Tools** - Answer directly when:
   - Question is within your knowledge base
   - No real-time data needed
   - Simple explanations or general concepts

2. **Single Tool** - Use one tool when:
   - Single fact verification needed
   - One specific data point required
   - Simple lookup or calculation

3. **Multiple Tools (2-4)** - Use parallel tools when:
   - Comparing information from different sources
   - Gathering complementary data points
   - Cross-referencing or validation needed

4. **Comprehensive Research (5+)** - Use extensive tooling when:
   - Deep analysis requested ("comprehensive", "detailed", "thorough")
   - Multiple aspects of complex topic
   - Creating reports or extensive documentation

**MANDATORY MULTI-TOOL PATTERNS:**

1. **Research Tasks (Adaptive Scaling):**
   - START: Analyze query complexity
   - IF simple fact: 1-2 tool calls
   - IF moderate complexity: 3-4 tool calls with complementary queries
   - IF comprehensive research: 5+ tool calls covering:
     * Broad overview query
     * Specific benefits/advantages/features
     * Limitations/challenges/drawbacks
     * Comparisons/alternatives
     * Recent developments/updates

   Example progression:
   - Query 1: General topic overview
   - Query 2: Specific aspect (benefits, use cases)
   - Query 3: Challenges or limitations
   - Query 4+: Deep dives on critical aspects

2. **Coding and Technical Tasks:**
   - Documentation lookup: 1-2 tools (official docs + examples)
   - Debugging: 2-3 tools (error search + solution patterns)
   - Architecture decisions: 3-5 tools (best practices + comparisons + examples)
   - Full implementation: 5+ tools (docs + patterns + edge cases + optimization)

3. **Data Collection/Analysis:**
   - Single source: 1 tool
   - Multiple sources: Use parallel calls for efficiency
   - Comparative analysis: Minimum 3 sources
   - Market research: 5+ diverse sources

4. **Verification and Fact-Checking:**
   - Simple facts: 1-2 authoritative sources
   - Controversial topics: 3+ diverse sources
   - Critical information: Cross-reference with 3+ sources

**EFFICIENCY GUIDELINES:**

1. **Parallel vs Sequential:**
   - Use PARALLEL calls when queries are independent
   - Use SEQUENTIAL only when later queries depend on earlier results
   - Group related queries in single tool_calls block

2. **Query Optimization:**
   - Start broad, then narrow based on results
   - Use different search parameters for variety
   - Avoid redundant or overlapping queries
   - Each tool call should add unique value

3. **Smart Scaling:**
   - Begin with essential queries
   - Add detail queries based on initial results
   - Stop when sufficient information gathered
   - Don't over-research simple questions

**TASK-SPECIFIC STRATEGIES:**

1. **Current Events/News:**
   - Recent headlines: 2-3 news sources
   - In-depth coverage: 5+ sources including analysis
   - Fact verification: Cross-reference 3+ sources

2. **Technical Documentation:**
   - Quick reference: 1-2 official sources
   - Implementation guide: 3-4 sources (docs + examples + gotchas)
   - Comprehensive tutorial: 5+ sources covering all aspects

3. **Product/Service Research:**
   - Basic info: 1-2 sources
   - Comparison shopping: 3-5 sources
   - Detailed analysis: 5+ including reviews, specs, alternatives

4. **Scientific/Academic Topics:**
   - Basic concepts: 1-2 authoritative sources
   - Current research: 3-5 recent papers/articles
   - Comprehensive review: 5+ sources spanning fundamentals to cutting-edge

**IMPORTANT RULES:**
- Quality over quantity - each tool call must serve a purpose
- Explain your multi-tool strategy in your thought process
- Adapt the number of tools based on result quality
- If initial results are comprehensive, don't add unnecessary calls
- For coding: balance between documentation, examples, and best practices
- Always consider user's implicit needs beyond explicit request
=======
</output>

IMPORTANT RULES:
- ALWAYS include <thought> tags with detailed reasoning
- For tool use, include action and action_input tags
- For direct answers, only include thought and answer tags
- Ensure action_input contains valid JSON with double quotes
- Properly close all XML tags
- For all tags other than <answer>, text content should ideally be XML-escaped.
- Special characters like & should be escaped as &amp; in <thought> and other tags, but can be used directly in <answer>
- Do not use markdown formatting (like ```) inside XML tags *unless* it's within the <answer> tag.
>>>>>>> 2e5cef2a
"""  # noqa: E501


REACT_BLOCK_INSTRUCTIONS_MULTI = (
    REACT_BLOCK_MULTI_TOOL_PLANNING
    + """\nAlways follow this exact format in your responses:
**RESPONSE FORMAT:**

Thought: [Your detailed reasoning about what to do next, including your multi-tool strategy if applicable]
Action: [Tool name from ONLY [{tools_name}]]
Action Input: [JSON input for the tool]

After each action, you'll receive:
Observation: [Result from the tool]

When you need to use multiple tools in parallel, list them sequentially:
Thought: [Explain your multi-tool strategy and why each tool is needed]
Action: [Tool name]
Action Input: [JSON input]
Action: [Another tool name]
Action Input: [JSON input]
... (repeat for each tool)

When you have enough information to provide a final answer:
Thought: [Your reasoning for the final answer based on all gathered information]
Answer: [Your complete, well-structured answer synthesizing all tool results]

For questions that don't require tools:
Thought: [Your reasoning why tools aren't needed]
Answer: [Your direct response]

**FORMAT RULES:**
- ALWAYS start with "Thought:" explaining your approach
- Valid JSON only - no markdown formatting
- Double quotes for JSON keys and string values
- No code blocks (```) around JSON
- Proper JSON syntax with commas and brackets
- List each Action and Action Input separately
- Only use tools from the provided list
"""  # noqa: E501
)

REACT_BLOCK_XML_INSTRUCTIONS_MULTI = (
    REACT_BLOCK_MULTI_TOOL_PLANNING
    + """\nAlways use one of these exact XML formats in your responses:
**XML RESPONSE FORMATS:**

For Tool Usage (Single or Multiple):
<output>
    <thought>
        [Explain your strategy, including multi-tool planning if applicable]
    </thought>
    <tool_calls>
        <tool>
            <name>[Tool name from ONLY [{tools_name}]]</name>
            <input>[JSON input for the tool]</input>
        </tool>
        <!-- Add more tool elements as needed based on your strategy -->
        <tool>
            <name>[Tool name]</name>
            <input>[JSON input]</input>
        </tool>
    </tool_calls>
</output>

When you have enough information to provide a final answer:
<output>
    <thought>
        [Synthesize findings and explain your final reasoning]
    </thought>
    <answer>
        [Complete, well-structured answer based on all gathered information]
    </answer>
</output>

For questions that don't require tools:
<output>
    <thought>
        [Explain why tools aren't needed for this query]
    </thought>
    <answer>
        [Your direct response]
    </answer>
</output>

After each tool usage, you'll receive:
Observation: [Result(s) from the tool(s)]

**XML FORMAT RULES:**
- Always include strategic thinking in <thought> tags
- Group parallel tool calls in single <tool_calls> block
- Use sequential outputs only when dependencies exist
- Ensure valid JSON in <input> tags
- Synthesize all results in final answer
"""  # noqa: E501
)


# Common blocks
REACT_BLOCK_TOOLS = """
You have access to a variety of tools,
and you are responsible for using
them in any order you choose to complete the task:\n
{tool_description}

Input formats for tools:
{input_formats}

Note: For tools not listed in the input formats section,
refer to their descriptions in the
AVAILABLE TOOLS section for usage instructions.
"""

REACT_BLOCK_TOOLS_NO_FORMATS = """
You have access to a variety of tools,
and you are responsible for using
them in any order you choose to complete the task:\n
{tool_description}
"""

REACT_BLOCK_NO_TOOLS = """Always follow this exact format in your responses:

Thought: [Your detailed reasoning about the user's question]
Answer: [Your complete answer to the user's question]

IMPORTANT RULES:
- ALWAYS start with "Thought:" to explain your reasoning process
- Provide a clear, direct answer after your thought
- If you cannot fully answer, explain why in your thought
- Be thorough and helpful in your response
- Do not mention tools or actions since you don't have access to any
"""

REACT_BLOCK_OUTPUT_FORMAT = "In your final answer, avoid phrases like 'based on the information gathered or provided.' "

REACT_MAX_LOOPS_PROMPT = """
You are tasked with providing a final answer based on information gathered during a process that has reached its maximum number of loops.
Your goal is to analyze the given context and formulate a clear, concise response.
First, carefully review the history, which contains thoughts and information gathered during the process.

Analyze the context to identify key information, patterns, or partial answers that can contribute to a final response. Pay attention to any progress made, obstacles encountered, or partial results obtained.
Based on your analysis, attempt to formulate a final answer to the original question or task. Your answer should be:
1. Fully supported by the information found in the context
2. Clear and concise
3. Directly addressing the original question or task, if possible
If you cannot provide a full answer based on the given context, explain that due to limitations in the number of steps or potential issues with the tools used, you are unable to fully answer the question. In this case, suggest one or more of the following:
1. Increasing the maximum number of loops for the agent setup
2. Reviewing the tools settings
3. Revising the input task description
Important: Do not mention specific errors in tools, exact steps, environments, code, or search results. Keep your response general and focused on the task at hand.
Provide your final answer or explanation within <answer> tags.
Your response should be clear, concise, and professional.
<answer>
[Your final answer or explanation goes here]
</answer>
"""  # noqa: E501

REACT_BLOCK_INSTRUCTIONS_STRUCTURED_OUTPUT = """If you have sufficient information to provide final answer, provide your final answer in one of these two formats:
Always structure your responses in this JSON format:

{{thought: [Your reasoning about the next step],
action: [The tool you choose to use, if any from ONLY [{tools_name}]],
action_input: [JSON input in correct format you provide to the tool]}}

After each action, you'll receive:
Observation: [Result from the tool]

When you have enough information to provide a final answer:
{{thought: [Your reasoning for the final answer],
action: finish
action_input: [Response for initial request]}}

For questions that don't require tools:
{{thought: [Your reasoning for the final answer],
action: finish
action_input: [Your direct response]}}

IMPORTANT RULES:
- You MUST ALWAYS include "thought" as the FIRST field in your JSON
- Each tool has a specific input format you must strictly follow
- In action_input field, provide properly formatted JSON with double quotes
- Avoid using extra backslashes
- Do not use markdown code blocks around your JSON
- Never keep action_input empty.
"""  # noqa: E501

REACT_BLOCK_INSTRUCTIONS_FUNCTION_CALLING = """
You need to use the right functions based on what the user asks.

Use the function `provide_final_answer` when you can give a clear answer to the user's first question,
 and no extra steps, tools, or work are needed.
Call this function if the user's input is simple and doesn't require additional help or tools.

If the user's request requires the use of specific tools, such as [{tools_name}],
 you must first call the appropriate function to invoke those tools.
Only after utilizing the necessary tools and gathering the required information should
 you call `provide_final_answer` to deliver the final response.

Make sure to check each request carefully to see if you can answer it right away or if you need to use tools to help.
"""  # noqa: E501

REACT_BLOCK_INSTRUCTIONS_NO_TOOLS = """
Always structure your responses in this exact format:

Thought: [Your detailed reasoning about the user's question]
Answer: [Your complete response to the user's question]

IMPORTANT RULES:
- ALWAYS begin with "Thought:" to show your reasoning process
- Use the "Thought" section to analyze the question and plan your response
- Only after thinking through the problem, provide your answer
- If you cannot fully answer, explain why in your thinking
- Be thorough and helpful in your response
- Do not mention tools or actions as you don't have access to any

"""  # noqa: E501

REACT_BLOCK_XML_INSTRUCTIONS_NO_TOOLS = """Always use this exact XML format in your responses:
<output>
    <thought>
        [Your detailed reasoning about the question]
    </thought>
    <answer>
        [Your direct response to the user's question]
    </answer>
</output>

IMPORTANT RULES:
- ALWAYS include <thought> tags with detailed reasoning
- Only use thought and answer tags
- Properly close all XML tags
- Do not use markdown formatting inside XML
- Do not mention tools or actions since you don't have access to any
"""

<<<<<<< HEAD
=======

REACT_BLOCK_OUTPUT_FORMAT = (
    "In your final answer, avoid phrases like 'based on the information gathered or provided.' "
)


REACT_MAX_LOOPS_PROMPT = """
You are tasked with providing a final answer for initial user question based on information gathered during a process that has reached its maximum number of loops.
Your goal is to analyze the given context and formulate a clear, concise response.
First, carefully review the information gathered during the process, tool calls and their outputs.

Analyze the context to identify key information, patterns, or partial answers that can contribute to a final response. Pay attention to any progress made, obstacles encountered, or partial results obtained.
Based on your analysis, attempt to formulate a final answer to the original question or task. Your answer should be:
1. Fully supported by the information found in the context
2. Clear and concise
3. Directly addressing the original question or task, if possible
If you cannot provide a full answer based on the given context, explain that due to limitations in the number of steps or potential issues with the tools used, you are unable to fully answer the question. In this case, suggest one or more of the following:
1. Increasing the maximum number of loops for the agent setup
2. Reviewing the tools settings
3. Revising the input task description
Important: Do not mention specific errors in tools, exact steps, environments, code, or search results. Keep your response general and focused on the task at hand.
Provide your final answer or explanation within <answer> tags.
Your response should be clear, concise, and professional.
<answer>
[Your final answer or explanation goes here]
</answer>
"""  # noqa: E501


>>>>>>> 2e5cef2a
final_answer_function_schema = {
    "type": "function",
    "strict": True,
    "function": {
        "name": "provide_final_answer",
        "description": "Function should be called when if you can answer the initial request"
        " or if there is not request at all.",
        "parameters": {
            "type": "object",
            "properties": {
                "thought": {
                    "type": "string",
                    "description": "Your reasoning about why you can answer original question.",
                },
                "answer": {"type": "string", "description": "Answer on initial request."},
            },
            "required": ["thought", "answer"],
        },
    },
}

TYPE_MAPPING = {
    int: "integer",
    float: "float",
    bool: "boolean",
    str: "string",
}


class ReActAgent(Agent):
    """Agent that uses the ReAct strategy for processing tasks by interacting with tools in a loop."""

    name: str = "React Agent"
    max_loops: int = Field(default=15, ge=2)
    inference_mode: InferenceMode = InferenceMode.DEFAULT
    behaviour_on_max_loops: Behavior = Field(
        default=Behavior.RAISE,
        description="Define behavior when max loops are exceeded. Options are 'raise' or 'return'.",
    )
<<<<<<< HEAD
    enable_multi_tool: bool = Field(
        default=False,
        description="Enable multi-tool execution in a single step. "
        "When True, the agent can call multiple tools in parallel.",
    )
    format_schema: list = []
=======
    _tools: list[Tool] = []
    _response_format: dict[str, Any] | None = None
>>>>>>> 2e5cef2a

    def log_reasoning(self, thought: str, action: str, action_input: str, loop_num: int) -> None:
        """
        Logs reasoning step of agent.

        Args:
            thought (str): Reasoning about next step.
            action (str): Chosen action.
            action_input (str): Input to the tool chosen by action.
            loop_num (int): Number of reasoning loop.
        """
        logger.info(
            "\n------------------------------------------\n"
            f"Agent {self.name}: Loop {loop_num}:\n"
            f"Thought: {thought}\n"
            f"Action: {action}\n"
            f"Action Input: {action_input}"
            "\n------------------------------------------"
        )

    def log_final_output(self, thought: str, final_output: str, loop_num: int) -> None:
        """
        Logs final output of the agent.

        Args:
            final_output (str): Final output of agent.
            loop_num (int): Number of reasoning loop
        """
        logger.info(
            "\n------------------------------------------\n"
            f"Agent {self.name}: Loop {loop_num}\n"
            f"Thought: {thought}\n"
            f"Final answer: {final_output}"
            "\n------------------------------------------\n"
        )

    @model_validator(mode="after")
    def validate_inference_mode(self):
        """Validate whether specified model can be inferenced in provided mode."""
        match self.inference_mode:
            case InferenceMode.FUNCTION_CALLING:
                if not supports_function_calling(model=self.llm.model):
                    raise ValueError(f"Model {self.llm.model} does not support function calling")

            case InferenceMode.STRUCTURED_OUTPUT:
                params = get_supported_openai_params(model=self.llm.model)
                if "response_format" not in params:
                    raise ValueError(f"Model {self.llm.model} does not support structured output")

        return self

    def _parse_thought(self, output: str) -> tuple[str | None, str | None]:
        """Extracts thought from the output string."""
        thought_match = re.search(
            r"Thought:\s*(.*?)Action",
            output,
            re.DOTALL,
        )

        if thought_match:
            return thought_match.group(1).strip()

        return ""

    def _parse_action(self, output: str) -> tuple[str | None, str | None, dict | list | None]:
        """
        Parses the action(s), input(s),
        and thought from the output string.
        Supports both single tool actions
        and multiple sequential tool calls when multi-tool is enabled.

        Args:
            output (str): The output string from the LLM containing Thought, Action, and Action Input.

        Returns:
            tuple: (thought, action_type, actions_data) where:
                - thought is the extracted reasoning
                - action_type is either a tool name (for single tool) or "multiple_tools" (for multiple tools)
                - actions_data is either a dict (for single tool) or a list of dicts (for multiple tools)
        """
        try:
            thought_pattern = r"Thought:\s*(.*?)(?:Action:|$)"
            thought_match = re.search(thought_pattern, output, re.DOTALL)
            thought = thought_match.group(1).strip() if thought_match else None

            action_pattern = r"Action:\s*(.*?)\nAction Input:\s*((?:[\[{][\s\S]*?[\]}]))"

            remaining_text = output
            actions = []

            while "Action:" in remaining_text:
                action_match = re.search(action_pattern, remaining_text, re.DOTALL)
                if not action_match:
                    break

                action_name = action_match.group(1).strip()
                raw_input = action_match.group(2).strip()

                for marker in ["```json", "```JSON", "```"]:
                    raw_input = raw_input.replace(marker, "").strip()

                try:
                    action_input = json.loads(raw_input)
                    actions.append({"tool_name": action_name, "tool_input": action_input})
                except json.JSONDecodeError as e:
                    raise ActionParsingException(
                        f"Invalid JSON in Action Input for {action_name}: {str(e)}",
                        recoverable=True,
                    )

                end_pos = action_match.end()
                remaining_text = remaining_text[end_pos:]

            if not actions:
                raise ActionParsingException(
                    "No valid Action and Action Input pairs found in the output.",
                    recoverable=True,
                )

            if not self.enable_multi_tool or len(actions) == 1:
                action = actions[0]["tool_name"]
                action_input = actions[0]["tool_input"]
                return thought, action, action_input
            else:
                return thought, "multiple_tools", actions

        except Exception as e:
            if isinstance(e, ActionParsingException):
                raise
            raise ActionParsingException(
                f"Error parsing action(s): {str(e)}. "
                f"Please ensure the output follows the format 'Thought: <text> "
                f"Action: <action> Action Input: <valid JSON>' "
                f"{'with possible multiple Action/Action Input pairs.' if self.enable_multi_tool else ''}",
                recoverable=True,
            )

    def tracing_final(self, loop_num, final_answer, config, kwargs):
        self._intermediate_steps[loop_num]["final_answer"] = final_answer

    def tracing_intermediate(self, loop_num, formatted_prompt, llm_generated_output):
        self._intermediate_steps[loop_num] = AgentIntermediateStep(
            input_data={"prompt": formatted_prompt},
            model_observation=AgentIntermediateStepModelObservation(
                initial=llm_generated_output,
            ),
        ).model_dump(by_alias=True)

    def _extract_final_answer(self, output: str) -> str:
        """Extracts the final thought and answer as a tuple from the output string."""
        match = re.search(r"Thought:\s*(.*?)\s*Answer:\s*(.*)", output, re.DOTALL)
        if match:
            thought = match.group(1).strip()
            answer = match.group(2).strip()
            return thought, answer
        else:
            return "", ""

    def stream_reasoning(self, content: dict[str, Any], config: RunnableConfig, **kwargs) -> None:
        """
        Streams intermediate reasoning of the Agent.

        Args:
            content (dict[str, Any]): Content that will be sent.
            config (RunnableConfig | None): Configuration for the agent run.
            **kwargs: Additional parameters for running the agent.
        """
        if self.streaming.enabled and self.streaming.mode == StreamingMode.ALL:
            self.stream_content(
                content=content,
                source=self.name,
                step="reasoning",
                config=config,
                by_tokens=False,
                **kwargs,
            )

    def _run_agent(
        self,
        input_message: Message | VisionMessage,
        history_messages: list[Message] | None = None,
        config: RunnableConfig | None = None,
        **kwargs,
    ) -> str:
        """
        Executes the ReAct strategy by iterating through thought, action, and observation cycles.
        Args:
            config (RunnableConfig | None): Configuration for the agent run.
            **kwargs: Additional parameters for running the agent.
        Returns:
            str: Final answer provided by the agent.
        Raises:
            RuntimeError: If the maximum number of loops is reached without finding a final answer.
            Exception: If an error occurs during execution.
        """
        if self.verbose:
            logger.info(f"Agent {self.name} - {self.id}: Running ReAct strategy")

        system_message = Message(
            role=MessageRole.SYSTEM,
            content=self.generate_prompt(
                tools_name=self.tool_names,
                input_formats=self.generate_input_formats(self.tools),
            ),
        )

        if history_messages:
            self._prompt.messages = [system_message, *history_messages, input_message]
        else:
            self._prompt.messages = [system_message, input_message]

        stop_sequences = []
        if self.inference_mode in [InferenceMode.XML, InferenceMode.DEFAULT]:
            stop_sequences.extend(["Observation: ", "\nObservation:"])
        self.llm.stop = stop_sequences

        for loop_num in range(1, self.max_loops + 1):
            try:
                llm_result = self._run_llm(
                    messages=self._prompt.messages,
                    tools=self._tools,
                    response_format=self._response_format,
                    config=config,
                    **kwargs,
                )
                action, action_input = None, None
                llm_generated_output = ""
                llm_reasoning = (
                    llm_result.output.get("content")[:200]
                    if llm_result.output.get("content")
                    else str(llm_result.output.get("tool_calls", ""))[:200]
                )
                logger.info(f"Agent {self.name} - {self.id}: Loop {loop_num}, " f"reasoning:\n{llm_reasoning}...")

                match self.inference_mode:
                    case InferenceMode.DEFAULT:
                        llm_generated_output = llm_result.output.get("content", "")

                        self.tracing_intermediate(loop_num, self._prompt.messages, llm_generated_output)

                        if "Answer:" in llm_generated_output:
                            thought, final_answer = self._extract_final_answer(llm_generated_output)
                            self.log_final_output(thought, final_answer, loop_num)
                            self.tracing_final(loop_num, final_answer, config, kwargs)

                            if self.streaming.enabled:
                                if self.streaming.mode == StreamingMode.ALL:
                                    self.stream_content(
                                        content={"thought": thought, "loop_num": loop_num},
                                        source=self.name,
                                        step="reasoning",
                                        config=config,
                                        **kwargs,
                                    )
                                self.stream_content(
                                    content=final_answer,
                                    source=self.name,
                                    step="answer",
                                    config=config,
                                    **kwargs,
                                )

                            return final_answer

                        thought, action, action_input = self._parse_action(llm_generated_output)
                        self.log_reasoning(thought, action, action_input, loop_num)

                    case InferenceMode.FUNCTION_CALLING:
                        if self.verbose:
                            logger.info(f"Agent {self.name} - {self.id}: using function calling inference mode")

                        if "tool_calls" not in dict(llm_result.output):
                            logger.error("Error: No function called.")
                            raise ActionParsingException(
                                "Error: No function called, you need to call the correct function."
                            )

                        action = list(llm_result.output["tool_calls"].values())[0]["function"]["name"].strip()
                        llm_generated_output_json = list(llm_result.output["tool_calls"].values())[0]["function"][
                            "arguments"
                        ]

                        llm_generated_output = json.dumps(llm_generated_output_json)

                        self.tracing_intermediate(loop_num, self._prompt.messages, llm_generated_output)
                        thought = llm_generated_output_json["thought"]
                        if action == "provide_final_answer":
                            final_answer = llm_generated_output_json["answer"]
                            self.log_final_output(thought, final_answer, loop_num)
                            self.tracing_final(loop_num, final_answer, config, kwargs)
                            if self.streaming.enabled:
                                if self.streaming.mode == StreamingMode.ALL:
                                    self.stream_content(
                                        content={"thought": thought, "loop_num": loop_num},
                                        source=self.name,
                                        step="reasoning",
                                        config=config,
                                        **kwargs,
                                    )
                                self.stream_content(
                                    content=final_answer,
                                    source=self.name,
                                    step="answer",
                                    config=config,
                                    **kwargs,
                                )
                            return final_answer

                        action_input = llm_generated_output_json["action_input"]

                        if isinstance(action_input, str):
                            try:
                                action_input = json.loads(action_input)
                            except json.JSONDecodeError as e:
                                raise ActionParsingException(
                                    f"Error parsing action_input string. {e}", recoverable=True
                                )

                        self.log_reasoning(thought, action, action_input, loop_num)

                    case InferenceMode.STRUCTURED_OUTPUT:
                        if self.verbose:
                            logger.info(f"Agent {self.name} - {self.id}: using structured output inference mode")

                        llm_generated_output = llm_result.output["content"]
                        self.tracing_intermediate(loop_num, self._prompt.messages, llm_generated_output)
                        try:
                            llm_generated_output_json = json.loads(llm_generated_output)
                        except json.JSONDecodeError as e:
                            raise ActionParsingException(f"Error parsing action. {e}", recoverable=True)

                        thought = llm_generated_output_json["thought"]
                        action = llm_generated_output_json["action"]
                        action_input = llm_generated_output_json["action_input"]

                        if action == "finish":
                            self.log_final_output(thought, action_input, loop_num)
                            self.tracing_final(loop_num, action_input, config, kwargs)
                            if self.streaming.enabled:
                                if self.streaming.mode == StreamingMode.ALL:
                                    self.stream_content(
                                        content={"thought": thought, "loop_num": loop_num},
                                        source=self.name,
                                        step="reasoning",
                                        config=config,
                                        **kwargs,
                                    )

                                self.stream_content(
                                    content=action_input,
                                    source=self.name,
                                    step="answer",
                                    config=config,
                                    **kwargs,
                                )
                            return action_input

                        try:
                            action_input = json.loads(action_input)
                        except json.JSONDecodeError as e:
                            raise ActionParsingException(f"Error parsing action_input string. {e}", recoverable=True)

                        self.log_reasoning(thought, action, action_input, loop_num)

                    case InferenceMode.XML:
                        if self.verbose:
                            logger.info(f"Agent {self.name} - {self.id}: using XML inference mode")

                        llm_generated_output = llm_result.output["content"]
                        self.tracing_intermediate(loop_num, self._prompt.messages, llm_generated_output)

                        if self.enable_multi_tool:
                            try:
                                parsed_result = XMLParser.parse_unified_xml_format(llm_generated_output)

                                thought = parsed_result.get("thought", "")

                                if parsed_result.get("is_final", False):
                                    final_answer = parsed_result.get("answer", "")
                                    self.log_final_output(thought, final_answer, loop_num)
                                    self.tracing_final(loop_num, final_answer, config, kwargs)

                                    if self.streaming.enabled:
                                        if self.streaming.mode == StreamingMode.ALL:
                                            self.stream_content(
                                                content={"thought": thought, "loop_num": loop_num},
                                                source=self.name,
                                                step="reasoning",
                                                config=config,
                                                **kwargs,
                                            )
                                        self.stream_content(
                                            content=final_answer,
                                            source=self.name,
                                            step="answer",
                                            config=config,
                                            **kwargs,
                                        )
                                    return final_answer

                                tools_data = parsed_result.get("tools", [])
                                action = tools_data

                                if len(tools_data) == 1:
                                    self.log_reasoning(
                                        thought,
                                        tools_data[0].get("name", "unknown_tool"),
                                        tools_data[0].get("input", {}),
                                        loop_num,
                                    )
                                else:
                                    self.log_reasoning(thought, "multiple_tools", str(tools_data), loop_num)

                                self.stream_reasoning(
                                    {
                                        "thought": thought,
                                        "tools": tools_data,
                                        "loop_num": loop_num,
                                    },
                                    config,
                                    **kwargs,
                                )

                            except (XMLParsingError, TagNotFoundError, JSONParsingError) as e:
                                self._prompt.messages.append(
                                    Message(role=MessageRole.ASSISTANT, content=llm_generated_output)
                                )
                                self._prompt.messages.append(
                                    Message(
                                        role=MessageRole.SYSTEM,
                                        content=f"Correction Instruction: "
                                        f"The previous response could not be parsed due to "
                                        f"the following error: '{type(e).__name__}: {e}'. "
                                        f"Please regenerate the response strictly following the "
                                        f"required XML format, ensuring all tags are present and "
                                        f"correctly structured, and that any JSON content is valid.",
                                    )
                                )
                                continue
                        else:
                            try:
                                parsed_data = XMLParser.parse(
                                    llm_generated_output, required_tags=["thought", "answer"], optional_tags=["output"]
                                )
                                thought = parsed_data.get("thought")
                                final_answer = parsed_data.get("answer")
                                self.log_final_output(thought, final_answer, loop_num)
                                self.tracing_final(loop_num, final_answer, config, kwargs)
                                if self.streaming.enabled:
                                    if self.streaming.mode == StreamingMode.ALL:
                                        self.stream_content(
                                            content={"thought": thought, "loop_num": loop_num},
                                            source=self.name,
                                            step="reasoning",
                                            config=config,
                                            **kwargs,
                                        )
                                    self.stream_content(
                                        content=final_answer,
                                        source=self.name,
                                        step="answer",
                                        config=config,
                                        **kwargs,
                                    )
                                return final_answer

                            except TagNotFoundError:
                                logger.debug("XMLParser: Not a final answer structure, trying action structure.")
                                try:
                                    parsed_data = XMLParser.parse(
                                        llm_generated_output,
                                        required_tags=["thought", "action", "action_input"],
                                        optional_tags=["output"],
                                        json_fields=["action_input"],
                                    )
                                    thought = parsed_data.get("thought")
                                    action = parsed_data.get("action")
                                    action_input = parsed_data.get("action_input")
                                    self.log_reasoning(thought, action, action_input, loop_num)
                                except (XMLParsingError, TagNotFoundError, JSONParsingError) as e:
                                    logger.error(f"XMLParser: Failed to parse XML for action or answer: {e}")
                                    raise ActionParsingException(f"Error parsing LLM output: {e}", recoverable=True)

                            except (XMLParsingError, JSONParsingError) as e:
                                logger.error(f"XMLParser: Error parsing potential final answer XML: {e}")
                                raise ActionParsingException(f"Error parsing LLM output: {e}", recoverable=True)

                self._prompt.messages.append(Message(role=MessageRole.ASSISTANT, content=llm_generated_output))

                if action and self.tools:
                    if self.inference_mode == InferenceMode.XML and self.enable_multi_tool:
                        tool_result = self._execute_tools(tools_data, config, **kwargs)

                    elif self.inference_mode == InferenceMode.DEFAULT and self.enable_multi_tool:
                        if action == "multiple_tools":
                            tools_data = []
                            for tool_call in action_input:
                                if (
                                    not isinstance(tool_call, dict)
                                    or "tool_name" not in tool_call
                                    or "tool_input" not in tool_call
                                ):
                                    raise ActionParsingException(
                                        "Invalid tool call format. "
                                        "Each tool call must have 'tool_name' and 'tool_input'.",
                                        recoverable=True,
                                    )

                                tools_data.append({"name": tool_call["tool_name"], "input": tool_call["tool_input"]})

                                self.stream_reasoning(
                                    {
                                        "thought": thought,
                                        "action": "multiple_tools",
                                        "tools": tools_data,
                                        "loop_num": loop_num,
                                    },
                                    config,
                                    **kwargs,
                                )

                            tool_result = self._execute_tools(tools_data, config, **kwargs)

                            action_input_json = json.dumps(action_input)

                            self._intermediate_steps[loop_num]["model_observation"].update(
                                AgentIntermediateStepModelObservation(
                                    tool_using="multiple_tools",
                                    tool_input=str(action_input_json),
                                    tool_output=str(tool_result),
                                    updated=llm_generated_output,
                                ).model_dump()
                            )
                        else:
                            try:
                                tool = self.tool_by_names.get(self.sanitize_tool_name(action))
                                if not tool:
                                    raise AgentUnknownToolException(
                                        f"Unknown tool: {action}."
                                        "Use only available tools and provide "
                                        "only the tool's name in the action field. "
                                        "Do not include any additional reasoning. "
                                        "Please correct the action field or state that you cannot answer the question. "
                                    )
                                self.stream_reasoning(
                                    {
                                        "thought": thought,
                                        "action": action,
                                        "tool": tool,
                                        "action_input": action_input,
                                        "loop_num": loop_num,
                                    },
                                    config,
                                    **kwargs,
                                )

                                tool_result = self._run_tool(tool, action_input, config, **kwargs)
                            except RecoverableAgentException as e:
                                tool_result = f"{type(e).__name__}: {e}"
                    else:
                        try:
                            tool = self.tool_by_names.get(self.sanitize_tool_name(action))
                            if not tool:
                                raise AgentUnknownToolException(
                                    f"Unknown tool: {action}."
                                    "Use only available tools and provide "
                                    "only the tool's name in the action field. "
                                    "Do not include any additional reasoning. "
                                    "Please correct the action field or state that you cannot answer the question. "
                                )
                            self.stream_reasoning(
                                {
                                    "thought": thought,
                                    "action": action,
                                    "tool": tool,
                                    "action_input": action_input,
                                    "loop_num": loop_num,
                                },
                                config,
                                **kwargs,
                            )

                            tool_result = self._run_tool(tool, action_input, config, **kwargs)
                        except RecoverableAgentException as e:
                            tool_result = f"{type(e).__name__}: {e}"

                    observation = f"\nObservation: {tool_result}\n"
<<<<<<< HEAD
                    self._prompt.messages.append(Message(role=MessageRole.USER, content=observation))
=======
                    if self.streaming.enabled and self.streaming.mode == StreamingMode.ALL:
                        self.stream_content(
                            content={"name": tool.name, "input": action_input, "result": tool_result},
                            source=tool.name if tool else action,
                            step="tool",
                            config=config,
                            by_tokens=False,
                            **kwargs,
                        )

                    self._intermediate_steps[loop_num]["model_observation"].update(
                        AgentIntermediateStepModelObservation(
                            tool_using=action,
                            tool_input=action_input,
                            tool_output=tool_result,
                            updated=llm_generated_output,
                        ).model_dump()
                    )
                    self._prompt.messages.append(Message(role=MessageRole.USER, content=observation, static=True))
                else:
                    self.stream_reasoning(
                        {
                            "thought": thought,
                            "action": action,
                            "action_input": action_input,
                            "loop_num": loop_num,
                        },
                        config,
                        **kwargs,
                    )

>>>>>>> 2e5cef2a
            except ActionParsingException as e:
                self._prompt.messages.append(
                    Message(role=MessageRole.ASSISTANT, content="Response is:" + llm_generated_output)
                )
                self._prompt.messages.append(
                    Message(
                        role=MessageRole.ASSISTANT,
                        content=f"Correction Instruction: The previous response could not be parsed due to "
                        f"the following error: '{type(e).__name__}: {e}'. "
                        f"Please regenerate the response strictly following the "
                        f"required XML format, ensuring all tags are present and "
                        f"correctly structured, and that any JSON content (like action_input) is valid.",
                    )
                )
                continue

        if self.behaviour_on_max_loops == Behavior.RAISE:
            error_message = (
                f"Agent {self.name} (ID: {self.id}) "
                f"has reached the maximum loop limit of {self.max_loops} "
                f"without finding a final answer. "
                f"Last response: {self._prompt.messages[-1].content}\n"
                f"Consider increasing the maximum number of loops or "
                f"reviewing the task complexity to ensure completion."
            )
            raise MaxLoopsExceededException(message=error_message)
        else:
            max_loop_final_answer = self._handle_max_loops_exceeded(input_message, config, **kwargs)
            if self.streaming.enabled:
                self.stream_content(
                    content=max_loop_final_answer,
                    source=self.name,
                    step="answer",
                    config=config,
                    **kwargs,
                )
            return max_loop_final_answer

    def aggregate_history(self, messages: list[Message, VisionMessage]) -> str:
        """
        Concatenates multiple history messages into one unified string.

        Args:
            messages (list[Message, VisionMessage]): List of messages to aggregate.

        Returns:
            str: Aggregated content.
        """

        history = ""

        for message in messages:
            if isinstance(message, VisionMessage):
                for content in message.content:
                    if isinstance(content, VisionMessageTextContent):
                        history += content.text
            else:
                if message.role == MessageRole.ASSISTANT:
                    history += f"-TOOL DESCRIPTION START-\n{message.content}\n-TOOL DESCRIPTION END-\n"
                elif message.role == MessageRole.USER:
                    history += f"-TOOL OUTPUT START-\n{message.content}\n-TOOL OUTPUT END-\n"

        return history

    def _handle_max_loops_exceeded(
        self, input_message: Message | VisionMessage, config: RunnableConfig | None = None, **kwargs
    ) -> str:
        """
        Handle the case where max loops are exceeded by crafting a thoughtful response.
        Uses XMLParser to extract the final answer from the LLM's last attempt.

        Args:
            input_message (Message | VisionMessage): Initial user message.
            config (RunnableConfig | None): Configuration for the agent run.
            **kwargs: Additional parameters for running the agent.

        Returns:
            str: Final answer provided by the agent.
        """
        system_message = Message(content=REACT_MAX_LOOPS_PROMPT, role=MessageRole.SYSTEM)
        conversation_history = Message(
            content=self.aggregate_history(self._prompt.messages), role=MessageRole.USER, static=True
        )
        llm_final_attempt_result = self._run_llm(
            [system_message, input_message, conversation_history], config=config, **kwargs
        )
        llm_final_attempt = llm_final_attempt_result.output["content"]
        self._run_depends = [NodeDependency(node=self.llm).to_dict()]

        try:
            final_answer = XMLParser.extract_first_tag_lxml(llm_final_attempt, ["answer"])
            if final_answer is None:
                logger.warning("Max loops handler: lxml failed to extract <answer>, falling back to regex.")
                final_answer = XMLParser.extract_first_tag_regex(llm_final_attempt, ["answer"])

            if final_answer is None:
                logger.error(
                    "Max loops handler: Failed to extract <answer> tag even with fallbacks. Returning raw output."
                )
                final_answer = llm_final_attempt

        except Exception as e:
            logger.error(f"Max loops handler: Error during final answer extraction: {e}. Returning raw output.")
            final_answer = llm_final_attempt

        return f"{final_answer}"

    def generate_input_formats(self, tools: list[Node]) -> str:
        """Generate formatted input descriptions for each tool."""
        input_formats = []
        for tool in tools:
            params = []
            for name, field in tool.input_schema.model_fields.items():
                if not field.json_schema_extra or field.json_schema_extra.get("is_accessible_to_agent", True):
                    if get_origin(field.annotation) in (Union, types.UnionType):
                        type_str = str(field.annotation)
                    else:
                        type_str = getattr(field.annotation, "__name__", str(field.annotation))

                    description = field.description or "No description"
                    params.append(f"{name} ({type_str}): {description}")
            if params:
                input_formats.append(f" - {self.sanitize_tool_name(tool.name)}\n \t* " + "\n\t* ".join(params))
        return "\n".join(input_formats)

    def generate_structured_output_schemas(self):
        tool_names = [self.sanitize_tool_name(tool.name) for tool in self.tools]

        schema = {
            "type": "json_schema",
            "json_schema": {
                "name": "plan_next_action",
                "strict": True,
                "schema": {
                    "type": "object",
                    "required": ["thought", "action", "action_input"],
                    "properties": {
                        "thought": {
                            "type": "string",
                            "description": "Your reasoning about the next step.",
                        },
                        "action": {
                            "type": "string",
                            "description": f"Next action to make (choose from [{tool_names}, finish]).",
                        },
                        "action_input": {
                            "type": "string",
                            "description": "Input for chosen action.",
                        },
                    },
                    "additionalProperties": False,
                },
            },
        }

        self._response_format = schema

    @staticmethod
    def filter_format_type(param_annotation: Any) -> list[str]:
        """
        Filters proper type for a function calling schema.

        Args:
            param_annotation (Any): Parameter annotation.
        Returns:
            list[str]: List of parameter types that describe provided annotation.
        """

        if get_origin(param_annotation) in (Union, types.UnionType):
            return get_args(param_annotation)

        return [param_annotation]

    def generate_property_schema(self, properties, name, field):
        if not field.json_schema_extra or field.json_schema_extra.get("is_accessible_to_agent", True):
            description = field.description or "No description."

            description += f" Defaults to: {field.default}." if field.default and not field.is_required() else ""
            params = self.filter_format_type(field.annotation)

            properties[name] = {"type": [], "description": description}

            for param in params:
                if param is type(None):
                    properties[name]["type"].append("null")

                elif param_type := TYPE_MAPPING.get(param):
                    properties[name]["type"].append(param_type)

                elif issubclass(param, Enum):
                    element_type = TYPE_MAPPING.get(
                        self.filter_format_type(type(list(param.__members__.values())[0].value))[0]
                    )
                    properties[name]["type"].append(element_type)
                    properties[name]["enum"] = [field.value for field in param.__members__.values()]

                elif getattr(param, "__origin__", None) is list:
                    properties[name]["type"].append("array")
                    properties[name]["items"] = {"type": TYPE_MAPPING.get(param.__args__[0])}

    def generate_function_calling_schemas(self):
        """Generate schemas for function calling."""
        self._tools.append(final_answer_function_schema)
        for tool in self.tools:
            properties = {}
            input_params = tool.input_schema.model_fields.items()
            if list(input_params) and not isinstance(self.llm, Gemini):
                for name, field in tool.input_schema.model_fields.items():
                    self.generate_property_schema(properties, name, field)

                schema = {
                    "type": "function",
                    "function": {
                        "name": self.sanitize_tool_name(tool.name),
                        "description": tool.description[:1024],
                        "parameters": {
                            "type": "object",
                            "properties": {
                                "thought": {
                                    "type": "string",
                                    "description": "Your reasoning about using this tool.",
                                },
                                "action_input": {
                                    "type": "object",
                                    "description": "Input for the selected tool",
                                    "properties": properties,
                                    "required": list(properties.keys()),
                                    "additionalProperties": False,
                                },
                            },
                            "additionalProperties": False,
                            "required": ["thought", "action_input"],
                        },
                        "strict": True,
                    },
                }

                self._tools.append(schema)

            else:
                schema = {
                    "type": "function",
                    "function": {
                        "name": self.sanitize_tool_name(tool.name),
                        "description": tool.description[:1024],
                        "parameters": {
                            "type": "object",
                            "properties": {
                                "thought": {
                                    "type": "string",
                                    "description": "Your reasoning about using this tool.",
                                },
                                "action_input": {
                                    "type": "string",
                                    "description": "Input for the selected tool in JSON string format.",
                                },
                            },
                            "additionalProperties": False,
                            "required": ["thought", "action_input"],
                        },
                        "strict": True,
                    },
                }

                self._tools.append(schema)

    def _init_prompt_blocks(self):
        """Initialize the prompt blocks required for the ReAct strategy."""
        super()._init_prompt_blocks()

        if self.enable_multi_tool:
            instructions_default = REACT_BLOCK_INSTRUCTIONS_MULTI
            instructions_xml = REACT_BLOCK_XML_INSTRUCTIONS_MULTI
        else:
            instructions_default = REACT_BLOCK_INSTRUCTIONS_SINGLE
            instructions_xml = REACT_BLOCK_XML_INSTRUCTIONS_SINGLE

        prompt_blocks = {
            "tools": "" if not self.tools else REACT_BLOCK_TOOLS,
            "instructions": REACT_BLOCK_INSTRUCTIONS_NO_TOOLS if not self.tools else instructions_default,
            "output_format": REACT_BLOCK_OUTPUT_FORMAT,
        }

        match self.inference_mode:
            case InferenceMode.FUNCTION_CALLING:
                self.generate_function_calling_schemas()
                prompt_blocks["instructions"] = REACT_BLOCK_INSTRUCTIONS_FUNCTION_CALLING
                if self.tools:
                    prompt_blocks["tools"] = REACT_BLOCK_TOOLS_NO_FORMATS

            case InferenceMode.STRUCTURED_OUTPUT:
                self.generate_structured_output_schemas()
                prompt_blocks["instructions"] = REACT_BLOCK_INSTRUCTIONS_STRUCTURED_OUTPUT

            case InferenceMode.XML:
                prompt_blocks["instructions"] = (
                    REACT_BLOCK_XML_INSTRUCTIONS_NO_TOOLS if not self.tools else instructions_xml
                )

        self._prompt_blocks.update(prompt_blocks)

    def _execute_tools(self, tools_data: list[dict], config: RunnableConfig, **kwargs) -> str:
        """
        Execute one or more tools and gather their results.

        Args:
            tools_data (list): List of dictionaries containing name and input for each tool
            config (RunnableConfig): Configuration for the runnable
            **kwargs: Additional arguments for tool execution

        Returns:
            str: Combined observation string with all tool results
        """
        all_results = []

        for tool_data in tools_data:
            try:
                tool_name = tool_data["name"]
                tool_input = tool_data["input"]

                tool = self.tool_by_names.get(self.sanitize_tool_name(tool_name))
                if not tool:
                    error_message = f"Unknown tool: {tool_name}. Please use only available tools."
                    all_results.append({"tool_name": tool_name, "success": False, "result": error_message})
                    continue

                tool_result = self._run_tool(tool, tool_input, config, **kwargs)

                all_results.append(
                    {"tool_name": tool_name, "success": True, "tool_input": tool_input, "result": tool_result}
                )

                if self.streaming.enabled and self.streaming.mode == StreamingMode.ALL:
                    self.stream_content(
                        content={"name": tool.name, "input": tool_input, "result": tool_result},
                        source=tool.name,
                        step="tool",
                        config=config,
                        by_tokens=False,
                        **kwargs,
                    )

            except Exception as e:
                error_message = f"Error executing tool {tool_data['name']}: {str(e)}"
                logger.error(error_message)
                all_results.append(
                    {
                        "tool_name": tool_data["name"],
                        "success": False,
                        "tool_input": tool_input,
                        "result": error_message,
                    }
                )

        observation_parts = []
        for result in all_results:
            tool_name = result["tool_name"]
            result_content = result["result"]
            success_status = "SUCCESS" if result["success"] else "ERROR"
            observation_parts.append(f"--- {tool_name} has resulted in {success_status} ---\n{result_content}")

        combined_observation = "\n\n".join(observation_parts)

        return combined_observation<|MERGE_RESOLUTION|>--- conflicted
+++ resolved
@@ -26,13 +26,9 @@
 from dynamiq.types.llm_tool import Tool
 from dynamiq.types.streaming import StreamingMode
 from dynamiq.utils.logger import logger
-<<<<<<< HEAD
 from dynamiq.nodes.llms.gemini import Gemini
 
 REACT_BLOCK_INSTRUCTIONS_SINGLE = """Always follow this exact format in your responses:
-=======
->>>>>>> 2e5cef2a
-
 Thought: [Your detailed reasoning about what to do next]
 Action: [Tool name from ONLY [{tools_name}]]
 Action Input: [JSON input for the tool]
@@ -91,7 +87,6 @@
     <answer>
         [Your direct response]
     </answer>
-<<<<<<< HEAD
 </output>"""  # noqa: E501
 
 REACT_BLOCK_MULTI_TOOL_PLANNING = """
@@ -205,7 +200,6 @@
 - If initial results are comprehensive, don't add unnecessary calls
 - For coding: balance between documentation, examples, and best practices
 - Always consider user's implicit needs beyond explicit request
-=======
 </output>
 
 IMPORTANT RULES:
@@ -217,7 +211,6 @@
 - For all tags other than <answer>, text content should ideally be XML-escaped.
 - Special characters like & should be escaped as &amp; in <thought> and other tags, but can be used directly in <answer>
 - Do not use markdown formatting (like ```) inside XML tags *unless* it's within the <answer> tag.
->>>>>>> 2e5cef2a
 """  # noqa: E501
 
 
@@ -453,8 +446,6 @@
 - Do not mention tools or actions since you don't have access to any
 """
 
-<<<<<<< HEAD
-=======
 
 REACT_BLOCK_OUTPUT_FORMAT = (
     "In your final answer, avoid phrases like 'based on the information gathered or provided.' "
@@ -484,7 +475,6 @@
 """  # noqa: E501
 
 
->>>>>>> 2e5cef2a
 final_answer_function_schema = {
     "type": "function",
     "strict": True,
@@ -524,17 +514,14 @@
         default=Behavior.RAISE,
         description="Define behavior when max loops are exceeded. Options are 'raise' or 'return'.",
     )
-<<<<<<< HEAD
     enable_multi_tool: bool = Field(
         default=False,
         description="Enable multi-tool execution in a single step. "
         "When True, the agent can call multiple tools in parallel.",
     )
     format_schema: list = []
-=======
     _tools: list[Tool] = []
     _response_format: dict[str, Any] | None = None
->>>>>>> 2e5cef2a
 
     def log_reasoning(self, thought: str, action: str, action_input: str, loop_num: int) -> None:
         """
@@ -1122,9 +1109,7 @@
                             tool_result = f"{type(e).__name__}: {e}"
 
                     observation = f"\nObservation: {tool_result}\n"
-<<<<<<< HEAD
                     self._prompt.messages.append(Message(role=MessageRole.USER, content=observation))
-=======
                     if self.streaming.enabled and self.streaming.mode == StreamingMode.ALL:
                         self.stream_content(
                             content={"name": tool.name, "input": action_input, "result": tool_result},
@@ -1155,8 +1140,6 @@
                         config,
                         **kwargs,
                     )
-
->>>>>>> 2e5cef2a
             except ActionParsingException as e:
                 self._prompt.messages.append(
                     Message(role=MessageRole.ASSISTANT, content="Response is:" + llm_generated_output)
