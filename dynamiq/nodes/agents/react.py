--- conflicted
+++ resolved
@@ -97,16 +97,11 @@
 - JSON must be properly formatted with correct commas and brackets
 - Only use tools from the provided list
 - If you can answer directly, use only Thought followed by Answer
-<<<<<<< HEAD
 - Some tools are other agents. When calling an agent tool, provide JSON matching that agent's inputs; at minimum include {"input": "your subtask"}. Keep action_input to inputs only (no reasoning).
-"""  # noqa: E501
-=======
-
 FILE HANDLING:
 - Tools may generate or process files (images, CSVs, PDFs, etc.)
 - Files are automatically collected and will be returned with your final answer
 - Mention created files in your final answer so users know what was generated"""  # noqa: E501
->>>>>>> baedd812
 
 REACT_BLOCK_XML_INSTRUCTIONS_SINGLE = """Always use this exact XML format in your responses:
 
@@ -158,14 +153,9 @@
 - Properly close all XML tags
 - For all tags other than <answer>, text content should ideally be XML-escaped
 - Special characters like & should be escaped as &amp; in <thought> and other tags, but can be used directly in <answer>
-<<<<<<< HEAD
 - Do not use markdown formatting (like ```) inside XML tags *unless* it's within the <answer> tag.
-- You can get "Observation (shortened)" this indicates that output from this tool is shortened.
+- You may receive "Observation (shortened)" indicating that tool output was truncated
 - Some tools are other agents. When you choose an agent tool, the <action_input> must match the agent's inputs; minimally include {"input": "your subtask"}. Keep only inputs inside <action_input>.
-=======
-- Do not use markdown formatting (like ```) inside XML tags *unless* it's within the <answer> tag
-- You may receive "Observation (shortened)" indicating that tool output was truncated
->>>>>>> baedd812
 
 JSON FORMATTING REQUIREMENTS:
 - Put JSON on single line within tags
