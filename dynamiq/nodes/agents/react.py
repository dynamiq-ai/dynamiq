--- conflicted
+++ resolved
@@ -93,15 +93,11 @@
 - JSON must be properly formatted with correct commas and brackets
 - Only use tools from the provided list
 - If you can answer directly, use only Thought followed by Answer
-<<<<<<< HEAD
 
 FILE HANDLING:
 - Tools may generate or process files (images, CSVs, PDFs, etc.)
 - Files are automatically collected and will be returned with your final answer
 - Mention created files in your final answer so users know what was generated"""  # noqa: E501
-=======
-"""  # noqa: E501
->>>>>>> 359ab2b9
 
 REACT_BLOCK_XML_INSTRUCTIONS_SINGLE = """Always use this exact XML format in your responses:
 
@@ -153,24 +149,19 @@
 - Properly close all XML tags
 - For all tags other than <answer>, text content should ideally be XML-escaped
 - Special characters like & should be escaped as &amp; in <thought> and other tags, but can be used directly in <answer>
-<<<<<<< HEAD
 - Do not use markdown formatting (like ```) inside XML tags *unless* it's within the <answer> tag
 - You may receive "Observation (shortened)" indicating that tool output was truncated
-
-FILE HANDLING:
-- Tools may generate or process files (images, CSVs, PDFs, reports, etc.)
-- Generated files are automatically collected and returned with your final answer
-- File operations are handled transparently - focus on the task, not file management
-=======
-- Do not use markdown formatting (like ```) inside XML tags *unless* it's within the <answer> tag.
-- You can get "Observation (shortened)" this indicates that output from this tool is shortened.
 
 JSON FORMATTING REQUIREMENTS:
 - Put JSON on single line within tags
 - Use double quotes for all strings
 - Escape newlines as \\n, quotes as \\"
 - NO multi-line JSON formatting
->>>>>>> 359ab2b9
+
+FILE HANDLING:
+- Tools may generate or process files (images, CSVs, PDFs, reports, etc.)
+- Generated files are automatically collected and returned with your final answer
+- File operations are handled transparently - focus on the task, not file management
 """  # noqa: E501
 
 REACT_BLOCK_MULTI_TOOL_PLANNING = """
@@ -433,18 +424,16 @@
 - Use sequential outputs only when dependencies exist
 - Synthesize all results in final answer
 
-<<<<<<< HEAD
-FILE HANDLING WITH MULTIPLE TOOLS:
-- Each tool may generate files independently
-- Files from all tools are automatically aggregated
-- Generated files are returned with the final answer
-=======
 JSON FORMATTING REQUIREMENTS:
 - Put JSON on single line within tags
 - Use double quotes for all strings
 - Escape newlines as \\n, quotes as \\"
 - NO multi-line JSON formatting
->>>>>>> 359ab2b9
+
+FILE HANDLING WITH MULTIPLE TOOLS:
+- Each tool may generate files independently
+- Files from all tools are automatically aggregated
+- Generated files are returned with the final answer
 """  # noqa: E501
 )
 
@@ -484,18 +473,11 @@
 - Do not mention tools or actions since you don't have access to any
 """
 
-<<<<<<< HEAD
 REACT_BLOCK_OUTPUT_FORMAT = """In your final answer:
 - Avoid phrases like 'based on the information gathered or provided.'
 - Clearly mention any files that were generated during the process.
 - Provide file names and brief descriptions of their contents.
 """
-=======
-REACT_BLOCK_OUTPUT_FORMAT = (
-    "In your final answer, avoid phrases like 'based on the information gathered or provided.' "
-)
-
->>>>>>> 359ab2b9
 
 REACT_MAX_LOOPS_PROMPT = """
 You are tasked with providing a final answer based on information gathered during a process that has reached its maximum number of loops.
@@ -1890,15 +1872,6 @@
                     tool_result = result_raw
                     tool_files = {}
 
-                tool_id = f"tool_{len(self._tool_chunked_outputs) + 1}"
-                chunked_output = create_chunked_tool_output(
-                    tool_result,
-                    iteration_number=len(self._tool_chunked_outputs) + 1,
-                    max_chars=self.summarization_config.tool_output.max_chars,
-                    chunk_strategy=self.summarization_config.tool_output.chunk_strategy,
-                )
-                self._tool_chunked_outputs[tool_id] = chunked_output
-
                 all_results.append(
                     {
                         "tool_name": tool_name,
