import json
import re
import types
from enum import Enum
from typing import Any, Union, get_args, get_origin

from litellm import get_supported_openai_params, supports_function_calling
from pydantic import Field, model_validator

from dynamiq.nodes.agents.base import Agent, AgentIntermediateStep, AgentIntermediateStepModelObservation
from dynamiq.nodes.agents.exceptions import (
    ActionParsingException,
    AgentUnknownToolException,
    JSONParsingError,
    MaxLoopsExceededException,
    RecoverableAgentException,
    TagNotFoundError,
    XMLParsingError,
)
from dynamiq.nodes.agents.utils import XMLParser
from dynamiq.nodes.node import Node, NodeDependency
from dynamiq.nodes.types import Behavior, InferenceMode
from dynamiq.prompts import Message, MessageRole, VisionMessage
from dynamiq.runnables import RunnableConfig
from dynamiq.types.streaming import StreamingMode
from dynamiq.utils.logger import logger
from dynamiq.nodes.llms.gemini import Gemini


REACT_BLOCK_TOOLS = """
You have access to a variety of tools,
and you are responsible for using them in any order you choose to complete the task:\n
{tool_description}

Input formats for tools:
{input_formats}

Note: For tools not listed in the input formats section,
refer to their descriptions in the AVAILABLE TOOLS section for usage instructions.
"""

REACT_BLOCK_TOOLS_NO_FORMATS = """
You have access to a variety of tools,
and you are responsible for using them in any order you choose to complete the task:\n
{tool_description}
"""

REACT_BLOCK_NO_TOOLS = """Always follow this exact format in your responses:

Thought: [Your detailed reasoning about the user's question]
Answer: [Your complete answer to the user's question]

IMPORTANT RULES:
- ALWAYS start with "Thought:" to explain your reasoning process
- Provide a clear, direct answer after your thought
- If you cannot fully answer, explain why in your thought
- Be thorough and helpful in your response
- Do not mention tools or actions since you don't have access to any
"""

REACT_BLOCK_XML_INSTRUCTIONS = """Always use this exact XML format in your responses:
<output>
    <thought>
        [Your detailed reasoning about what to do next]
    </thought>
    <action>
        [Tool name from ONLY [{tools_name}]]
    </action>
    <action_input>
        [JSON input for the tool]
    </action_input>
</output>

After each action, you'll receive:
Observation: [Result from the tool]

When you have enough information to provide a final answer:
<output>
    <thought>
        [Your reasoning for the final answer]
    </thought>
    <answer>
        [Your complete answer to the user's question]
    </answer>
</output>

For questions that don't require tools:
<output>
    <thought>
        [Your reasoning about the question]
    </thought>
    <answer>
        [Your direct response]
    </answer>
</output>

IMPORTANT RULES:
- ALWAYS include <thought> tags with detailed reasoning
- For tool use, include action and action_input tags
- For direct answers, only include thought and answer tags
- Ensure action_input contains valid JSON with double quotes
- Properly close all XML tags
- Do not use markdown formatting inside XML
"""  # noqa: E501


REACT_BLOCK_INSTRUCTIONS = """Always follow this exact format in your responses:

Thought: [Your detailed reasoning about what to do next]
Action: [Tool name from ONLY [{tools_name}]]
Action Input: [JSON input for the tool]

After each action, you'll receive:
Observation: [Result from the tool]

When you have enough information to provide a final answer:
Thought: [Your reasoning for the final answer]
Answer: [Your complete answer to the user's question]

For questions that don't require tools:
Thought: [Your reasoning about the question]
Answer: [Your direct response]

IMPORTANT RULES:
- ALWAYS start with "Thought:" even for simple responses
- Ensure Action Input is valid JSON without markdown formatting
- Use proper JSON syntax with double quotes for keys and string values
- Never use markdown code blocks (```) around your JSON
- JSON must be properly formatted with correct commas and brackets
- Only use tools from the provided list
- If you can answer directly, use only Thought followed by Answer
"""  # noqa: E501

REACT_BLOCK_INSTRUCTIONS_STRUCTURED_OUTPUT = """If you have sufficient information to provide final answer, provide your final answer in one of these two formats:
<<<<<<< HEAD
Always structure your responses in this JSON format:
=======
If you can answer on request:
{{thought: [Your reasoning for the final answer],
action: finish
action_input: [Response for initial request]}}

If you can't answer on request:
{{thought: [Why you can not answer on request],
action: finish
action_input: [Response for initial request]}}
>>>>>>> dbd3c711

{{thought: [Your reasoning about the next step],
action: [The tool you choose to use, if any from ONLY [{tools_name}]],
action_input: [JSON input in correct format you provide to the tool]}}

After each action, you'll receive:
Observation: [Result from the tool]

If you can answer on initial request:
{{thought: [Your reasoning for the final answer],
action: finish
action_input: [Response for initial request]}}

IMPORTANT RULES:
- You MUST ALWAYS include "thought" as the FIRST field in your JSON
- Each tool has a specific input format you must strictly follow
- In action_input field, provide properly formatted JSON with double quotes
- Avoid using extra backslashes
- Do not use markdown code blocks around your JSON
- Never keep action_input empty.
"""  # noqa: E501


REACT_BLOCK_INSTRUCTIONS_FUNCTION_CALLING = """
You need to use the right functions based on what the user asks.

Use the function `provide_final_answer` when you can give a clear answer to the user's first question,
 and no extra steps, tools, or work are needed.
Call this function if the user's input is simple and doesn’t require additional help or tools.

If the user's request requires the use of specific tools, such as [{tools_name}],
 you must first call the appropriate function to invoke those tools.
Only after utilizing the necessary tools and gathering the required information should
 you call `provide_final_answer` to deliver the final response.

Make sure to check each request carefully to see if you can answer it right away or if you need to use tools to help.
"""  # noqa: E501


REACT_BLOCK_INSTRUCTIONS_NO_TOOLS = """
Always structure your responses in this exact format:

Thought: [Your detailed reasoning about the user's question]
Answer: [Your complete response to the user's question]

IMPORTANT RULES:
- ALWAYS begin with "Thought:" to show your reasoning process
- Use the "Thought" section to analyze the question and plan your response
- Only after thinking through the problem, provide your answer
- If you cannot fully answer, explain why in your thinking
- Be thorough and helpful in your response
- Do not mention tools or actions as you don't have access to any

"""  # noqa: E501

REACT_BLOCK_XML_INSTRUCTIONS_NO_TOOLS = """Always use this exact XML format in your responses:
<output>
    <thought>
        [Your detailed reasoning about the question]
    </thought>
    <answer>
        [Your direct response to the user's question]
    </answer>
</output>

IMPORTANT RULES:
- ALWAYS include <thought> tags with detailed reasoning
- Only use thought and answer tags
- Properly close all XML tags
- Do not use markdown formatting inside XML
- Do not mention tools or actions since you don't have access to any
"""


REACT_BLOCK_OUTPUT_FORMAT = (
    "In your final answer, avoid phrases like 'based on the information gathered or provided.' "
)


REACT_MAX_LOOPS_PROMPT = """
You are tasked with providing a final answer based on information gathered during a process that has reached its maximum number of loops.
Your goal is to analyze the given context and formulate a clear, concise response.
First, carefully review the history, which contains thoughts and information gathered during the process.

Analyze the context to identify key information, patterns, or partial answers that can contribute to a final response. Pay attention to any progress made, obstacles encountered, or partial results obtained.
Based on your analysis, attempt to formulate a final answer to the original question or task. Your answer should be:
1. Fully supported by the information found in the context
2. Clear and concise
3. Directly addressing the original question or task, if possible
If you cannot provide a full answer based on the given context, explain that due to limitations in the number of steps or potential issues with the tools used, you are unable to fully answer the question. In this case, suggest one or more of the following:
1. Increasing the maximum number of loops for the agent setup
2. Reviewing the tools settings
3. Revising the input task description
Important: Do not mention specific errors in tools, exact steps, environments, code, or search results. Keep your response general and focused on the task at hand.
Provide your final answer or explanation within <answer> tags.
Your response should be clear, concise, and professional.
<answer>
[Your final answer or explanation goes here]
</answer>
"""  # noqa: E501


final_answer_function_schema = {
    "type": "function",
    "strict": True,
    "function": {
        "name": "provide_final_answer",
        "description": "Function should be called when if you can answer the initial request"
        " or if there is not request at all.",
        "parameters": {
            "type": "object",
            "properties": {
                "thought": {
                    "type": "string",
                    "description": "Your reasoning about why you can answer original question.",
                },
                "answer": {"type": "string", "description": "Answer on initial request."},
            },
            "required": ["thought", "answer"],
        },
    },
}


TYPE_MAPPING = {
    int: "integer",
    float: "float",
    bool: "boolean",
    str: "string",
}


class ReActAgent(Agent):
    """Agent that uses the ReAct strategy for processing tasks by interacting with tools in a loop."""

    name: str = "React Agent"
    max_loops: int = Field(default=15, ge=2)
    inference_mode: InferenceMode = InferenceMode.DEFAULT
    behaviour_on_max_loops: Behavior = Field(
        default=Behavior.RAISE,
        description="Define behavior when max loops are exceeded. Options are 'raise' or 'return'.",
    )
    format_schema: list = []

    def log_reasoning(self, thought: str, action: str, action_input: str, loop_num: int) -> None:
        """
        Logs reasoning step of agent.

        Args:
            thought (str): Reasoning about next step.
            action (str): Chosen action.
            action_input (str): Input to the tool chosen by action.
            loop_num (int): Number of reasoning loop.
        """
        logger.info(
            "\n------------------------------------------\n"
            f"Agent {self.name}: Loop {loop_num}:\n"
            f"Thought: {thought}\n"
            f"Action: {action}\n"
            f"Action Input: {action_input}"
            "\n------------------------------------------"
        )

    def log_final_output(self, thought: str, final_output: str, loop_num: int) -> None:
        """
        Logs final output of the agent.

        Args:
            final_output (str): Final output of agent.
            loop_num (int): Number of reasoning loop
        """
        logger.info(
            "\n------------------------------------------\n"
            f"Agent {self.name}: Loop {loop_num}\n"
            f"Thought: {thought}\n"
            f"Final answer: {final_output}"
            "\n------------------------------------------\n"
        )

    @model_validator(mode="after")
    def validate_inference_mode(self):
        """Validate whether specified model can be inferenced in provided mode."""
        match self.inference_mode:
            case InferenceMode.FUNCTION_CALLING:
                if not supports_function_calling(model=self.llm.model):
                    raise ValueError(f"Model {self.llm.model} does not support function calling")

            case InferenceMode.STRUCTURED_OUTPUT:
                params = get_supported_openai_params(model=self.llm.model)
                if "response_format" not in params:
                    raise ValueError(f"Model {self.llm.model} does not support structured output")

        return self

    def _parse_thought(self, output: str) -> tuple[str | None, str | None]:
        """Extracts thought from the output string."""
        thought_match = re.search(
            r"Thought:\s*(.*?)Action",
            output,
            re.DOTALL,
        )

        if thought_match:
            return thought_match.group(1).strip()

        return ""

    def _parse_action(self, output: str) -> tuple[str | None, str | None, dict | None]:
        """
        Parses the action, its input, and thought from the output string.

        Args:
            output (str): The input string containing Thought, Action, and Action Input.

        Returns:
            Tuple[Optional[str], Optional[str], Optional[dict]]: (thought, action, action_input)
            where thought is the extracted thought, action is the action name,
            and action_input is the parsed JSON input.

        Raises:
            ActionParsingException: If the output format is invalid or parsing fails.
        """
        try:
            thought_pattern = r"Thought:\s*(.*?)(?:Action:|$)"
            action_pattern = r"Action:\s*(.*?)\nAction Input:\s*((?:{\n)?.*?)(?:[^}]*$)"

            thought_match = re.search(thought_pattern, output, re.DOTALL)
            thought = thought_match.group(1).strip() if thought_match else None

            action_match = re.search(action_pattern, output, re.DOTALL)
            if not action_match:
                raise ActionParsingException(
                    "No valid Action and Action Input found. "
                    "Ensure the format is 'Thought: ... Action: ... Action Input: ...' "
                    "with a valid dictionary as input.",
                    recoverable=True,
                )

            action = action_match.group(1).strip()
            raw_input = action_match.group(2).strip()

            json_markers = ["```json", "```JSON", "```"]
            for marker in json_markers:
                raw_input = raw_input.replace(marker, "").strip()
            try:
                action_input = json.loads(raw_input)
            except json.JSONDecodeError as e:
                raise ActionParsingException(
                    f"Invalid JSON in Action Input: {str(e)}. Ensure the Action Input is a valid JSON dictionary.",
                    recoverable=True,
                )

            return thought, action, action_input

        except Exception as e:
            if isinstance(e, ActionParsingException):
                raise
            raise ActionParsingException(
                f"Error parsing action: {str(e)}. "
                f"Please ensure the output follows the format 'Thought: <text> "
                f"Action: <action> Action Input: <valid JSON>'.",
                recoverable=True,
            )

    def tracing_final(self, loop_num, final_answer, config, kwargs):
        self._intermediate_steps[loop_num]["final_answer"] = final_answer

    def tracing_intermediate(self, loop_num, formatted_prompt, llm_generated_output):
        self._intermediate_steps[loop_num] = AgentIntermediateStep(
            input_data={"prompt": formatted_prompt},
            model_observation=AgentIntermediateStepModelObservation(
                initial=llm_generated_output,
            ),
        ).model_dump(by_alias=True)

    def _extract_final_answer(self, output: str) -> str:
        """Extracts the final thought and answer as a tuple from the output string."""
        match = re.search(r"Thought:\s*(.*?)\s*Answer:\s*(.*)", output, re.DOTALL)
        if match:
            thought = match.group(1).strip()
            answer = match.group(2).strip()
            return thought, answer
        else:
            return "", ""

    def stream_reasoning(self, content: dict[str, Any], config: RunnableConfig, **kwargs) -> None:
        """
        Streams intermediate reasoning of the Agent.

        Args:
            content (dict[str, Any]): Content that will be sent.
            config (RunnableConfig | None): Configuration for the agent run.
            **kwargs: Additional parameters for running the agent.
        """
        if self.streaming.enabled and self.streaming.mode == StreamingMode.ALL:
            self.stream_content(
                content=content,
                source=self.name,
                step="reasoning",
                config=config,
                by_tokens=False,
                **kwargs,
            )

    def _run_agent(
        self,
        input_message: Message | VisionMessage,
        history_messages: list[Message] | None = None,
        config: RunnableConfig | None = None,
        **kwargs,
    ) -> str:
        """
        Executes the ReAct strategy by iterating through thought, action, and observation cycles.
        Args:
            config (RunnableConfig | None): Configuration for the agent run.
            **kwargs: Additional parameters for running the agent.
        Returns:
            str: Final answer provided by the agent.
        Raises:
            RuntimeError: If the maximum number of loops is reached without finding a final answer.
            Exception: If an error occurs during execution.
        """
        if self.verbose:
            logger.info(f"Agent {self.name} - {self.id}: Running ReAct strategy")

        system_message = Message(
            role=MessageRole.SYSTEM,
            content=self.generate_prompt(
                tools_name=self.tool_names,
                input_formats=self.generate_input_formats(self.tools),
            ),
        )

        if history_messages:
            self._prompt.messages = [system_message, *history_messages, input_message]
        else:
            self._prompt.messages = [system_message, input_message]

        stop_sequences = []
        if self.inference_mode in [InferenceMode.XML, InferenceMode.DEFAULT]:
            stop_sequences.extend(["Observation: ", "\nObservation:"])
        self.llm.stop = stop_sequences

        for loop_num in range(1, self.max_loops + 1):
            try:
                llm_result = self._run_llm(
                    self._prompt.messages,
                    config=config,
                    schema=self.format_schema,
                    inference_mode=self.inference_mode,
                    **kwargs,
                )
                action, action_input = None, None
                llm_generated_output = ""
                llm_reasoning = (
                    llm_result.output.get("content")[:200]
                    if llm_result.output.get("content")
                    else str(llm_result.output.get("tool_calls", ""))[:200]
                )
                logger.info(f"Agent {self.name} - {self.id}: Loop {loop_num}, " f"reasoning:\n{llm_reasoning}...")

                match self.inference_mode:
                    case InferenceMode.DEFAULT:
                        llm_generated_output = llm_result.output.get("content", "")

                        self.tracing_intermediate(loop_num, self._prompt.messages, llm_generated_output)

                        if "Answer:" in llm_generated_output:
                            thought, final_answer = self._extract_final_answer(llm_generated_output)
                            self.log_final_output(thought, final_answer, loop_num)
                            self.tracing_final(loop_num, final_answer, config, kwargs)

                            if self.streaming.enabled:
                                if self.streaming.mode == StreamingMode.ALL:

                                    self.stream_content(
                                        content={"thought": thought, "loop_num": loop_num},
                                        source=self.name,
                                        step="reasoning",
                                        config=config,
                                        **kwargs,
                                    )
                                self.stream_content(
                                    content=final_answer,
                                    source=self.name,
                                    step="answer",
                                    config=config,
                                    **kwargs,
                                )

                            return final_answer

                        thought, action, action_input = self._parse_action(llm_generated_output)
                        self.log_reasoning(thought, action, action_input, loop_num)

                    case InferenceMode.FUNCTION_CALLING:
                        if self.verbose:
                            logger.info(f"Agent {self.name} - {self.id}: using function calling inference mode")

                        if "tool_calls" not in dict(llm_result.output):
                            logger.error("Error: No function called.")
                            raise ActionParsingException(
                                "Error: No function called, you need to call the correct function."
                            )

                        action = list(llm_result.output["tool_calls"].values())[0]["function"]["name"].strip()
                        llm_generated_output_json = list(llm_result.output["tool_calls"].values())[0]["function"][
                            "arguments"
                        ]

                        llm_generated_output = json.dumps(llm_generated_output_json)

                        self.tracing_intermediate(loop_num, self._prompt.messages, llm_generated_output)
                        thought = llm_generated_output_json["thought"]
                        if action == "provide_final_answer":
                            final_answer = llm_generated_output_json["answer"]
                            self.log_final_output(thought, final_answer, loop_num)
                            self.tracing_final(loop_num, final_answer, config, kwargs)
                            if self.streaming.enabled:
                                if self.streaming.mode == StreamingMode.ALL:
                                    self.stream_content(
                                        content={"thought": thought, "loop_num": loop_num},
                                        source=self.name,
                                        step="reasoning",
                                        config=config,
                                        **kwargs,
                                    )
                                self.stream_content(
                                    content=final_answer,
                                    source=self.name,
                                    step="answer",
                                    config=config,
                                    **kwargs,
                                )
                            return final_answer

                        action_input = llm_generated_output_json["action_input"]

                        if isinstance(action_input, str):
                            try:
                                action_input = json.loads(action_input)
                            except json.JSONDecodeError as e:
                                raise ActionParsingException(
                                    f"Error parsing action_input string. {e}", recoverable=True
                                )

                        self.log_reasoning(thought, action, action_input, loop_num)

                    case InferenceMode.STRUCTURED_OUTPUT:
                        if self.verbose:
                            logger.info(f"Agent {self.name} - {self.id}: using structured output inference mode")

                        llm_generated_output = llm_result.output["content"]
                        self.tracing_intermediate(loop_num, self._prompt.messages, llm_generated_output)
                        try:
                            llm_generated_output_json = json.loads(llm_generated_output)
                        except json.JSONDecodeError as e:
                            raise ActionParsingException(f"Error parsing action. {e}", recoverable=True)

                        thought = llm_generated_output_json["thought"]
                        action = llm_generated_output_json["action"]
                        action_input = llm_generated_output_json["action_input"]

                        if action == "finish":
                            self.log_final_output(thought, action_input, loop_num)
                            self.tracing_final(loop_num, action_input, config, kwargs)
                            if self.streaming.enabled:
                                if self.streaming.mode == StreamingMode.ALL:
                                    self.stream_content(
                                        content={"thought": thought, "loop_num": loop_num},
                                        source=self.name,
                                        step="reasoning",
                                        config=config,
                                        **kwargs,
                                    )

                                self.stream_content(
                                    content=action_input,
                                    source=self.name,
                                    step="answer",
                                    config=config,
                                    **kwargs,
                                )
                            return action_input

                        try:
                            action_input = json.loads(action_input)
                        except json.JSONDecodeError as e:
                            raise ActionParsingException(f"Error parsing action_input string. {e}", recoverable=True)

                        self.log_reasoning(thought, action, action_input, loop_num)

                    case InferenceMode.XML:
                        if self.verbose:
                            logger.info(f"Agent {self.name} - {self.id}: using XML inference mode")

                        llm_generated_output = llm_result.output["content"]
                        self.tracing_intermediate(loop_num, self._prompt.messages, llm_generated_output)

                        try:
                            parsed_data = XMLParser.parse(
                                llm_generated_output, required_tags=["thought", "answer"], optional_tags=["output"]
                            )
                            thought = parsed_data.get("thought")
                            final_answer = parsed_data.get("answer")
                            self.log_final_output(thought, final_answer, loop_num)
                            self.tracing_final(loop_num, final_answer, config, kwargs)
                            if self.streaming.enabled:
                                if self.streaming.mode == StreamingMode.ALL:
                                    self.stream_content(
                                        content={"thought": thought, "loop_num": loop_num},
                                        source=self.name,
                                        step="reasoning",
                                        config=config,
                                        **kwargs,
                                    )
                                self.stream_content(
                                    content=final_answer,
                                    source=self.name,
                                    step="answer",
                                    config=config,
                                    **kwargs,
                                )
                            return final_answer

                        except TagNotFoundError:
                            logger.debug("XMLParser: Not a final answer structure, trying action structure.")
                            try:
                                parsed_data = XMLParser.parse(
                                    llm_generated_output,
                                    required_tags=["thought", "action", "action_input"],
                                    optional_tags=["output"],
                                    json_fields=["action_input"],
                                )
                                thought = parsed_data.get("thought")
                                action = parsed_data.get("action")
                                action_input = parsed_data.get("action_input")
                                self.log_reasoning(thought, action, action_input, loop_num)
                            except (XMLParsingError, TagNotFoundError, JSONParsingError) as e:
                                logger.error(f"XMLParser: Failed to parse XML for action or answer: {e}")
                                raise ActionParsingException(f"Error parsing LLM output: {e}", recoverable=True)

                        except (XMLParsingError, JSONParsingError) as e:
                            logger.error(f"XMLParser: Error parsing potential final answer XML: {e}")
                            raise ActionParsingException(f"Error parsing LLM output: {e}", recoverable=True)

                self._prompt.messages.append(Message(role=MessageRole.ASSISTANT, content=llm_generated_output))

                if action and self.tools:
                    try:
                        tool = self.tool_by_names.get(self.sanitize_tool_name(action))
                        if not tool:
                            self.stream_reasoning(
                                {
                                    "thought": thought,
                                    "action": action,
                                    "action_input": action_input,
                                    "loop_num": loop_num,
                                },
                                config,
                                **kwargs,
                            )

                            raise AgentUnknownToolException(
                                f"Unknown tool: {action}."
                                "Use only available tools and provide only the tool's name in the action field. "
                                "Do not include any additional reasoning. "
                                "Please correct the action field or state that you cannot answer the question."
                            )

                        self.stream_reasoning(
                            {
                                "thought": thought,
                                "action": action,
                                "tool": tool,
                                "action_input": action_input,
                                "loop_num": loop_num,
                            },
                            config,
                            **kwargs,
                        )

                        tool_result = self._run_tool(tool, action_input, config, **kwargs)

                    except RecoverableAgentException as e:
                        tool_result = f"{type(e).__name__}: {e}"

                    observation = f"\nObservation: {tool_result}\n"
                    if self.streaming.enabled and self.streaming.mode == StreamingMode.ALL:
                        self.stream_content(
                            content={"name": tool.name, "input": action_input, "result": tool_result},
                            source=tool.name if tool else action,
                            step="tool",
                            config=config,
                            by_tokens=False,
                            **kwargs,
                        )

                    self._intermediate_steps[loop_num]["model_observation"].update(
                        AgentIntermediateStepModelObservation(
                            tool_using=action,
                            tool_input=action_input,
                            tool_output=tool_result,
                            updated=llm_generated_output,
                        ).model_dump()
                    )
                    self._prompt.messages.append(Message(role=MessageRole.USER, content=observation))
                else:
                    self.stream_reasoning(
                        {
                            "thought": thought,
                            "action": action,
                            "action_input": action_input,
                            "loop_num": loop_num,
                        },
                        config,
                        **kwargs,
                    )

            except ActionParsingException as e:
                self._prompt.messages.append(
                    Message(role=MessageRole.ASSISTANT, content="Response is:" + llm_generated_output)
                )
                self._prompt.messages.append(
                    Message(
                        role=MessageRole.SYSTEM,
                        content=f"Correction Instruction: The previous response could not be parsed due to "
                        f"the following error: '{type(e).__name__}: {e}'. "
                        f"Please regenerate the response strictly following the "
                        f"required XML format, ensuring all tags are present and "
                        f"correctly structured, and that any JSON content (like action_input) is valid.",
                    )
                )
                continue

        if self.behaviour_on_max_loops == Behavior.RAISE:
            error_message = (
                f"Agent {self.name} (ID: {self.id}) has reached the maximum loop limit of {self.max_loops} without finding a final answer. "  # noqa: E501
                f"Last response: {self._prompt.messages[-1].content}\n"
                f"Consider increasing the maximum number of loops or reviewing the task complexity to ensure completion."  # noqa: E501
            )
            raise MaxLoopsExceededException(message=error_message)
        else:
            max_loop_final_answer = self._handle_max_loops_exceeded(config, **kwargs)
            if self.streaming.enabled:
                self.stream_content(
                    content=max_loop_final_answer,
                    source=self.name,
                    step="answer",
                    config=config,
                    **kwargs,
                )
            return max_loop_final_answer

    def _handle_max_loops_exceeded(self, config: RunnableConfig | None = None, **kwargs) -> str:
        """
        Handle the case where max loops are exceeded by crafting a thoughtful response.
        Uses XMLParser to extract the final answer from the LLM's last attempt.
        """
        self._prompt.messages.append(Message(role=MessageRole.USER, content=REACT_MAX_LOOPS_PROMPT))
        llm_final_attempt_result = self._run_llm(self._prompt.messages, config=config, **kwargs)
        llm_final_attempt = llm_final_attempt_result.output["content"]
        self._run_depends = [NodeDependency(node=self.llm).to_dict()]

        try:
            final_answer = XMLParser.extract_first_tag_lxml(llm_final_attempt, ["answer"])
            if final_answer is None:
                logger.warning("Max loops handler: lxml failed to extract <answer>, falling back to regex.")
                final_answer = XMLParser.extract_first_tag_regex(llm_final_attempt, ["answer"])

            if final_answer is None:
                logger.error(
                    "Max loops handler: Failed to extract <answer> tag even with fallbacks. Returning raw output."
                )
                final_answer = llm_final_attempt

        except Exception as e:
            logger.error(f"Max loops handler: Error during final answer extraction: {e}. Returning raw output.")
            final_answer = llm_final_attempt

        return f"{final_answer}"

    def generate_input_formats(self, tools: list[Node]) -> str:
        """Generate formatted input descriptions for each tool."""
        input_formats = []
        for tool in tools:
            params = []
            for name, field in tool.input_schema.model_fields.items():
                if not field.json_schema_extra or field.json_schema_extra.get("is_accessible_to_agent", True):
                    if get_origin(field.annotation) in (Union, types.UnionType):
                        type_str = str(field.annotation)
                    else:
                        type_str = getattr(field.annotation, "__name__", str(field.annotation))

                    description = field.description or "No description"
                    params.append(f"{name} ({type_str}): {description}")
            if params:
                input_formats.append(f" - {self.sanitize_tool_name(tool.name)}\n \t* " + "\n\t* ".join(params))
        return "\n".join(input_formats)

    def generate_structured_output_schemas(self):
        tool_names = [self.sanitize_tool_name(tool.name) for tool in self.tools]

        schema = {
            "type": "json_schema",
            "json_schema": {
                "name": "plan_next_action",
                "strict": True,
                "schema": {
                    "type": "object",
                    "required": ["thought", "action", "action_input"],
                    "properties": {
                        "thought": {
                            "type": "string",
                            "description": "Your reasoning about the next step.",
                        },
                        "action": {
                            "type": "string",
                            "description": f"Next action to make (choose from [{tool_names}, finish]).",
                        },
                        "action_input": {
                            "type": "string",
                            "description": "Input for chosen action.",
                        },
                    },
                    "additionalProperties": False,
                },
            },
        }

        self.format_schema = schema

    @staticmethod
    def filter_format_type(param_annotation: Any) -> list[str]:
        """
        Filters proper type for a function calling schema.

        Args:
            param_annotation (Any): Parameter annotation.
        Returns:
            list[str]: List of parameter types that describe provided annotation.
        """

        if get_origin(param_annotation) in (Union, types.UnionType):
            return get_args(param_annotation)

        return [param_annotation]

    def generate_property_schema(self, properties, name, field):
        if not field.json_schema_extra or field.json_schema_extra.get("is_accessible_to_agent", True):
            description = field.description or "No description."

            description += f" Defaults to: {field.default}." if field.default and not field.is_required() else ""
            params = self.filter_format_type(field.annotation)

            properties[name] = {"type": [], "description": description}

            for param in params:
                if param is type(None):
                    properties[name]["type"].append("null")

                elif param_type := TYPE_MAPPING.get(param):
                    properties[name]["type"].append(param_type)

                elif issubclass(param, Enum):
                    element_type = TYPE_MAPPING.get(
                        self.filter_format_type(type(list(param.__members__.values())[0].value))[0]
                    )
                    properties[name]["type"].append(element_type)
                    properties[name]["enum"] = [field.value for field in param.__members__.values()]

                elif getattr(param, "__origin__", None) is list:
                    properties[name]["type"].append("array")
                    properties[name]["items"] = {"type": TYPE_MAPPING.get(param.__args__[0])}

    def generate_function_calling_schemas(self):
        """Generate schemas for function calling."""
        self.format_schema.append(final_answer_function_schema)
        for tool in self.tools:
            properties = {}
            input_params = tool.input_schema.model_fields.items()
            if list(input_params) and not isinstance(self.llm, Gemini):
                for name, field in tool.input_schema.model_fields.items():
                    self.generate_property_schema(properties, name, field)

                schema = {
                    "type": "function",
                    "function": {
                        "name": self.sanitize_tool_name(tool.name),
                        "description": tool.description[:1024],
                        "parameters": {
                            "type": "object",
                            "properties": {
                                "thought": {
                                    "type": "string",
                                    "description": "Your reasoning about using this tool.",
                                },
                                "action_input": {
                                    "type": "object",
                                    "description": "Input for the selected tool",
                                    "properties": properties,
                                    "required": list(properties.keys()),
                                    "additionalProperties": False,
                                },
                            },
                            "additionalProperties": False,
                            "required": ["thought", "action_input"],
                        },
                        "strict": True,
                    },
                }

                self.format_schema.append(schema)

            else:
                schema = {
                    "type": "function",
                    "function": {
                        "name": self.sanitize_tool_name(tool.name),
                        "description": tool.description[:1024],
                        "parameters": {
                            "type": "object",
                            "properties": {
                                "thought": {
                                    "type": "string",
                                    "description": "Your reasoning about using this tool.",
                                },
                                "action_input": {
                                    "type": "string",
                                    "description": "Input for the selected tool in JSON string format.",
                                },
                            },
                            "additionalProperties": False,
                            "required": ["thought", "action_input"],
                        },
                        "strict": True,
                    },
                }

                self.format_schema.append(schema)

    def _init_prompt_blocks(self):
        """Initialize the prompt blocks required for the ReAct strategy."""
        super()._init_prompt_blocks()

        prompt_blocks = {
            "tools": "" if not self.tools else REACT_BLOCK_TOOLS,
            "instructions": REACT_BLOCK_INSTRUCTIONS_NO_TOOLS if not self.tools else REACT_BLOCK_INSTRUCTIONS,
            "output_format": REACT_BLOCK_OUTPUT_FORMAT,
        }

        match self.inference_mode:
            case InferenceMode.FUNCTION_CALLING:
                self.generate_function_calling_schemas()
                prompt_blocks["instructions"] = REACT_BLOCK_INSTRUCTIONS_FUNCTION_CALLING
                if self.tools:
                    prompt_blocks["tools"] = REACT_BLOCK_TOOLS_NO_FORMATS

            case InferenceMode.STRUCTURED_OUTPUT:
                self.generate_structured_output_schemas()
                prompt_blocks["instructions"] = REACT_BLOCK_INSTRUCTIONS_STRUCTURED_OUTPUT

            case InferenceMode.XML:
                prompt_blocks["instructions"] = (
                    REACT_BLOCK_XML_INSTRUCTIONS_NO_TOOLS if not self.tools else REACT_BLOCK_XML_INSTRUCTIONS
                )

        self._prompt_blocks.update(prompt_blocks)<|MERGE_RESOLUTION|>--- conflicted
+++ resolved
@@ -132,19 +132,7 @@
 """  # noqa: E501
 
 REACT_BLOCK_INSTRUCTIONS_STRUCTURED_OUTPUT = """If you have sufficient information to provide final answer, provide your final answer in one of these two formats:
-<<<<<<< HEAD
 Always structure your responses in this JSON format:
-=======
-If you can answer on request:
-{{thought: [Your reasoning for the final answer],
-action: finish
-action_input: [Response for initial request]}}
-
-If you can't answer on request:
-{{thought: [Why you can not answer on request],
-action: finish
-action_input: [Response for initial request]}}
->>>>>>> dbd3c711
 
 {{thought: [Your reasoning about the next step],
 action: [The tool you choose to use, if any from ONLY [{tools_name}]],
