--- conflicted
+++ resolved
@@ -896,30 +896,11 @@
         self.format_schema.append(final_answer_function_schema)
         for tool in self.tools:
             properties = {}
-<<<<<<< HEAD
             fields = tool.input_schema.model_fields.items()
-            if not fields:
+            if not list(fields):
                 properties = {"type": "object"}
             else:
-                for name, field in fields:
-                    self.generate_property_schema(properties, name, field)
-
-            schema = {
-                "type": "function",
-                "function": {
-                    "name": self.sanitize_tool_name(tool.name),
-                    "description": tool.description[:1024],
-                    "parameters": {
-                        "type": "object",
-                        "properties": {
-                            "thought": {
-                                "type": "string",
-                                "description": "Your reasoning about why you can answer original question.",
-=======
-
-            input_params = tool.input_schema.model_fields.items()
-            if list(input_params):
-                for name, field in tool.input_schema.model_fields.items():
+                for name, field in list(fields):
                     self.generate_property_schema(properties, name, field)
 
                 schema = {
@@ -941,7 +922,6 @@
                                     "required": list(properties.keys()),
                                     "additionalProperties": False,
                                 },
->>>>>>> 936661a6
                             },
                             "additionalProperties": False,
                             "required": ["thought", "action_input"],
