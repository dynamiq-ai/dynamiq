--- conflicted
+++ resolved
@@ -1342,11 +1342,12 @@
 
                 if action and self.tools:
                     tool_result = None
-                    tool_files = []
+                    tool_files: Any = []
                     tool = None
 
                     if self.inference_mode == InferenceMode.XML and self.parallel_tool_calls_enabled:
-                        tool_result = self._execute_tools(tools_data, config, **kwargs)
+                        execution_output = self._execute_tools(tools_data, config, **kwargs)
+                        tool_result, tool_files = self._separate_tool_result_and_files(execution_output)
 
                     elif self.inference_mode == InferenceMode.DEFAULT and self.parallel_tool_calls_enabled:
                         if action == "multiple_tools":
@@ -1376,7 +1377,8 @@
                                 **kwargs,
                             )
 
-                            tool_result = self._execute_tools(tools_data, config, **kwargs)
+                            execution_output = self._execute_tools(tools_data, config, **kwargs)
+                            tool_result, tool_files = self._separate_tool_result_and_files(execution_output)
 
                             action_input_json = json.dumps(action_input)
 
@@ -1838,7 +1840,50 @@
 
         self._prompt_blocks.update(prompt_blocks)
 
-<<<<<<< HEAD
+    @staticmethod
+    def _build_unique_file_key(files_map: dict[str, Any], base: str) -> str:
+        key = base or "file"
+        if key not in files_map:
+            return key
+        suffix = 1
+        while f"{key}_{suffix}" in files_map:
+            suffix += 1
+        return f"{key}_{suffix}"
+
+    def _merge_tool_files(self, aggregated: dict[str, Any], tool_name: str, files: Any) -> None:
+        if not files:
+            return
+
+        sanitized_name = self.sanitize_tool_name(tool_name) or "tool"
+
+        if isinstance(files, dict):
+            for key, value in files.items():
+                base_key = key or sanitized_name
+                unique_key = self._build_unique_file_key(aggregated, base_key)
+                aggregated[unique_key] = value
+        elif isinstance(files, (list, tuple)):
+            for idx, file_obj in enumerate(files):
+                base_key = getattr(file_obj, "name", None) or f"{sanitized_name}_{idx}"
+                unique_key = self._build_unique_file_key(aggregated, base_key)
+                aggregated[unique_key] = file_obj
+        else:
+            unique_key = self._build_unique_file_key(aggregated, sanitized_name)
+            aggregated[unique_key] = files
+
+    @staticmethod
+    def _separate_tool_result_and_files(execution_result: Any) -> tuple[Any, dict[str, Any]]:
+        if isinstance(execution_result, dict):
+            content = execution_result.get("content", "")
+            files = execution_result.get("files", {})
+            if isinstance(files, dict):
+                return content, files
+            if isinstance(files, (list, tuple)):
+                return content, {str(index): file for index, file in enumerate(files)}
+            if files:
+                return content, {"result": files}
+            return content, {}
+        return execution_result, {}
+
     def _run_single_tool(
         self, tool_name: str, tool_input: dict[str, Any], config: RunnableConfig, **kwargs
     ) -> dict[str, Any]:
@@ -1852,21 +1897,25 @@
                 "files": {},
             }
 
-        result_raw = self._run_tool(tool, tool_input, config, **kwargs)
-        if isinstance(result_raw, dict) and "text" in result_raw:
-            tool_result = result_raw["text"]
-            tool_files = result_raw.get("files", {})
-        else:
-            tool_result = result_raw
-            tool_files = {}
-
-        return {
-            "tool_name": tool.name,
-            "success": True,
-            "tool_input": tool_input,
-            "result": tool_result,
-            "files": tool_files,
-        }
+        try:
+            tool_result, tool_files = self._run_tool(tool, tool_input, config, **kwargs)
+            return {
+                "tool_name": tool.name,
+                "success": True,
+                "tool_input": tool_input,
+                "result": tool_result,
+                "files": tool_files,
+            }
+        except RecoverableAgentException as e:
+            error_message = f"{type(e).__name__}: {e}"
+            logger.error(error_message)
+            return {
+                "tool_name": tool.name,
+                "success": False,
+                "tool_input": tool_input,
+                "result": error_message,
+                "files": {},
+            }
 
     def _stream_tool_result(self, result: dict[str, Any], config: RunnableConfig, **kwargs) -> None:
         if self.streaming.enabled and self.streaming.mode == StreamingMode.ALL:
@@ -1876,6 +1925,7 @@
                         "name": result.get("tool_name"),
                         "input": result.get("tool_input"),
                         "result": result.get("result"),
+                        "files": result.get("files"),
                     },
                     source=str(result.get("tool_name")),
                     step="tool",
@@ -1885,10 +1935,9 @@
             except Exception as stream_err:
                 logger.error(f"Streaming error for tool {result.get('tool_name')}: {stream_err}")
 
-    def _execute_tools(self, tools_data: list[dict[str, Any]], config: RunnableConfig, **kwargs) -> str:
-=======
-    def _execute_tools(self, tools_data: list[dict], config: RunnableConfig, **kwargs) -> str | dict:
->>>>>>> aec51ef6
+    def _execute_tools(
+        self, tools_data: list[dict[str, Any]], config: RunnableConfig, **kwargs
+    ) -> str | dict[str, Any]:
         """
         Execute one or more tools and gather their results.
 
@@ -1898,53 +1947,20 @@
             **kwargs: Additional arguments for tool execution
 
         Returns:
-            str: Combined observation string with all tool results
+            str | dict[str, Any]: Combined observation string with all tool results and optional files
         """
         all_results: list[dict[str, Any]] = []
 
-<<<<<<< HEAD
         if not tools_data:
             return ""
-=======
-        for tool_data in tools_data:
-            try:
-                tool_name = tool_data["name"]
-                tool_input = tool_data["input"]
-
-                tool = self.tool_by_names.get(self.sanitize_tool_name(tool_name))
-                if not tool:
-                    error_message = f"Unknown tool: {tool_name}. Please use only available tools."
-                    all_results.append({"tool_name": tool_name, "success": False, "result": error_message})
-                    continue
-
-                result_raw, tool_files = self._run_tool(tool, tool_input, config, **kwargs)
-                if isinstance(result_raw, dict) and "text" in result_raw:
-                    tool_result = result_raw["text"]
-                else:
-                    tool_result = result_raw
->>>>>>> aec51ef6
 
         prepared_tools: list[dict[str, Any]] = []
 
-<<<<<<< HEAD
         for idx, td in enumerate(tools_data):
             tool_name = td.get("name")
             tool_input = td.get("input")
             if tool_name is None or tool_input is None:
                 error_message = "Invalid tool payload: missing 'name' or 'input'"
-=======
-                if self.streaming.enabled and self.streaming.mode == StreamingMode.ALL:
-                    self.stream_content(
-                        content={"name": tool.name, "input": tool_input, "result": tool_result, "files": tool_files},
-                        source=tool.name,
-                        step="tool",
-                        config=config,
-                        **kwargs,
-                    )
-
-            except Exception as e:
-                error_message = f"Error executing tool {tool_data['name']}: {str(e)}"
->>>>>>> aec51ef6
                 logger.error(error_message)
                 all_results.append(
                     {
@@ -2000,20 +2016,19 @@
                         all_results.append(res)
                         self._stream_tool_result(res, config, **kwargs)
 
-        observation_parts = []
-        all_files = {}
+        observation_parts: list[str] = []
+        aggregated_files: dict[str, Any] = {}
 
         for result in sorted(all_results, key=lambda r: r.get("order", 0)):
-            tool_name = result["tool_name"]
-            result_content = result["result"]
-            success_status = "SUCCESS" if result["success"] else "ERROR"
+            tool_name = result.get("tool_name", UNKNOWN_TOOL_NAME)
+            result_content = result.get("result", "")
+            success_status = "SUCCESS" if result.get("success") else "ERROR"
             observation_parts.append(f"--- {tool_name} has resulted in {success_status} ---\n{result_content}")
 
-            if result.get("files"):
-                all_files.update(result["files"])
+            self._merge_tool_files(aggregated_files, tool_name, result.get("files"))
 
         combined_observation = "\n\n".join(observation_parts)
 
-        if all_files:
-            return {"content": combined_observation, "files": all_files}
+        if aggregated_files:
+            return {"content": combined_observation, "files": aggregated_files}
         return combined_observation