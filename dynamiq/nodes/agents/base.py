--- conflicted
+++ resolved
@@ -1021,11 +1021,8 @@
         """Resets the agent's run state."""
         self._intermediate_steps = {}
         self._run_depends = []
-<<<<<<< HEAD
+        self._tool_cache: dict[ToolCacheEntry, Any] = {}
         self._accumulated_files = {}
-=======
-        self._tool_cache: dict[ToolCacheEntry, Any] = {}
->>>>>>> 50424aeb
 
     def generate_prompt(self, block_names: list[str] | None = None, **kwargs) -> str:
         """Generates the prompt using specified blocks and variables."""
