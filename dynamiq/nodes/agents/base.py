--- conflicted
+++ resolved
@@ -1,12 +1,13 @@
 import io
 import re
+import textwrap
 from datetime import datetime
 from enum import Enum
 from typing import Any, Callable, ClassVar
 
 from jinja2 import Template
 from pydantic import BaseModel, ConfigDict, Field, PrivateAttr, model_validator
-import textwrap
+
 from dynamiq.connections.managers import ConnectionManager
 from dynamiq.memory import Memory, MemoryRetrievalStrategy
 from dynamiq.nodes import ErrorHandling, Node, NodeGroup
@@ -31,25 +32,15 @@
 # Tools information: {{tools}}
 {% endif %}
 
-<<<<<<< HEAD
-{%- if tools -%}
-
-Tools information: {{tools}}
-=======
 {%- if instructions -%}
 
 # Instructions:
 {{instructions}}
->>>>>>> 9f504ebe
 {% endif %}
 
 {%- if files -%}
 
-<<<<<<< HEAD
-Uploaded files: {{files}}
-=======
 # Uploaded files: {{files}}
->>>>>>> 9f504ebe
 {% endif %}
 
 {%- if relevant_information -%}
@@ -662,13 +653,9 @@
     def _final(self, config: RunnableConfig, **kwargs) -> str:
         """Executes the 'final' action."""
         prompt = self._prompt_blocks.get("final").format(**self._prompt_variables, **kwargs)
-<<<<<<< HEAD
         llm_result = self._run_llm(
             [Message(role=MessageRole.USER, content=prompt)], config, by_tokens=False, **kwargs
         ).output["content"]
-=======
-        llm_result = self._run_llm([Message(role=MessageRole.USER, content=prompt)], config, **kwargs).output["content"]
->>>>>>> 9f504ebe
         if self.streaming.enabled:
             return self.stream_content(
                 content=llm_result,
