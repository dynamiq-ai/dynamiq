import io
import re
from copy import deepcopy
from enum import Enum
from typing import Any, Callable, ClassVar, Union
from uuid import uuid4

from pydantic import BaseModel, ConfigDict, Field, PrivateAttr, field_validator, model_serializer, model_validator

from dynamiq.connections.managers import ConnectionManager
from dynamiq.memory import Memory, MemoryRetrievalStrategy
from dynamiq.nodes import ErrorHandling, Node, NodeGroup
from dynamiq.nodes.agents.exceptions import AgentUnknownToolException, InvalidActionException, ToolExecutionException
from dynamiq.nodes.agents.prompts.manager import AgentPromptManager
from dynamiq.nodes.agents.prompts.templates import AGENT_PROMPT_TEMPLATE
from dynamiq.nodes.agents.utils import (
    TOOL_MAX_TOKENS,
    FileMappedInput,
    ToolCacheEntry,
    convert_bytesio_to_file_info,
    process_tool_output_for_agent,
)
from dynamiq.nodes.llms import BaseLLM
from dynamiq.nodes.node import NodeDependency, ensure_config
from dynamiq.nodes.tools import ContextManagerTool
from dynamiq.nodes.tools.file_tools import (
    EXTRACTED_TEXT_SUFFIX,
    FileListTool,
    FileReadTool,
    FileSearchTool,
    FileWriteTool,
)
from dynamiq.nodes.tools.mcp import MCPServer
from dynamiq.nodes.tools.python import Python
from dynamiq.prompts import Message, MessageRole, Prompt, VisionMessage, VisionMessageTextContent
from dynamiq.runnables import RunnableConfig, RunnableResult, RunnableStatus
from dynamiq.storages.file.base import FileStore, FileStoreConfig
from dynamiq.storages.file.in_memory import InMemoryFileStore
from dynamiq.utils.logger import logger
from dynamiq.utils.utils import deep_merge


class StreamChunkChoiceDelta(BaseModel):
    """Delta model for content chunks."""
    content: str | dict
    source: str
    step: str

    @field_validator('source')
    @classmethod
    def validate_source(cls, v):
        """Ensure source is always a string."""
        if not isinstance(v, str):
            raise ValueError(f"source must be a string, got {type(v).__name__}: {v}")
        return v

    def _recursive_serialize(self, obj, key_path: str = "", index: int = None):
        """Recursively serialize an object, converting any BytesIO objects to FileInfo objects."""
        if isinstance(obj, io.BytesIO):
            return convert_bytesio_to_file_info(obj, key_path, index).model_dump()

        elif isinstance(obj, dict):
            result = {}
            for k, v in obj.items():
                new_key_path = f"{key_path}.{k}" if key_path else k
                result[k] = self._recursive_serialize(v, new_key_path)
            return result

        elif isinstance(obj, list):
            result = []

            for i, item in enumerate(obj):
                new_key_path = f"{key_path}[{i}]" if key_path else f"item_{i}"
                result.append(self._recursive_serialize(item, new_key_path, i))
            return result

        else:
            return obj

    @model_serializer
    def serialize_content(self):
        """Serialize content dict, converting any BytesIO objects to base64 strings while preserving key structure."""
        if self.content is None or not isinstance(self.content, dict):
            return {"content": self.content, "source": self.source, "step": self.step}

        serialized_content = self._recursive_serialize(self.content)

        result = {
            "content": serialized_content,
            "source": self.source,
            "step": self.step,
        }

        return result


class StreamChunkChoice(BaseModel):
    """Stream chunk choice model."""

    delta: StreamChunkChoiceDelta


class StreamChunk(BaseModel):
    """Model for streaming chunks with choices containing delta updates."""

    choices: list[StreamChunkChoice]


class AgentStatus(str, Enum):
    """Represents the status of an agent's execution."""

    SUCCESS = "success"
    FAIL = "fail"


class ToolParams(BaseModel):
    global_params: dict[str, Any] = Field(default_factory=dict, alias="global")
    by_name_params: dict[str, Union[dict[str, Any], "ToolParams"]] = Field(default_factory=dict, alias="by_name")
    by_id_params: dict[str, Union[dict[str, Any], "ToolParams"]] = Field(default_factory=dict, alias="by_id")


class AgentInputSchema(BaseModel):
    input: str = Field(default="", description="Text input for the agent.")
    images: list[str | bytes | io.BytesIO] | None = Field(
        default=None, description="Image inputs (URLs, bytes, or file objects)."
    )
    files: list[io.BytesIO | bytes] | None = Field(default=None, description="Parameter to provide files to the agent.")

    user_id: str | None = Field(default=None, description="Parameter to provide user ID.")
    session_id: str | None = Field(default=None, description="Parameter to provide session ID.")
    metadata: dict | list = Field(default={}, description="Parameter to provide metadata.")

    model_config = ConfigDict(extra="allow", strict=True, arbitrary_types_allowed=True)

    tool_params: ToolParams | None = Field(
        default_factory=ToolParams,
        description=(
            "Structured parameters for tools. Use 'global_params' for all tools, "
            "'by_name' for tool names, or 'by_id' for tool IDs. "
            "Values are dictionaries merged with tool inputs."
        ),
        json_schema_extra={"is_accessible_to_agent": False},
    )

    @field_validator("tool_params", mode="before")
    @classmethod
    def handle_empty_tool_params(cls, v):
        if v == "" or v is None:
            return ToolParams()
        return v

    @model_validator(mode="after")
    def validate_input_fields(self, context):
        ctx_msg = context.context.get("role") or ""
        messages = [Message(role=MessageRole.USER, content=ctx_msg)]
        if message := context.context.get("input_message"):
            messages.append(message)

        required_parameters = Prompt(messages=messages).get_required_parameters()

        parameters = self.model_dump()
        provided_parameters = set(parameters.keys())

        if not required_parameters.issubset(provided_parameters):
            raise ValueError(
                f"Error: Invalid parameters were provided. Expected: {required_parameters}. "
                f"Got: {provided_parameters}"
            )

        none_elements = []
        for key, value in parameters.items():
            if key in required_parameters and value is None:
                none_elements.append(key)

        if none_elements:
            raise ValueError(f"Error: None was provided for parameters {none_elements}.")

        return self


class Agent(Node):
    """Base class for an AI Agent that interacts with a Language Model and tools."""

    AGENT_PROMPT_TEMPLATE: ClassVar[str] = AGENT_PROMPT_TEMPLATE

    llm: BaseLLM = Field(..., description="LLM used by the agent.")
    group: NodeGroup = NodeGroup.AGENTS
    error_handling: ErrorHandling = Field(default_factory=lambda: ErrorHandling(timeout_seconds=3600))
    tools: list[Node] = []
    files: list[io.BytesIO | bytes] | None = None
    images: list[str | bytes | io.BytesIO] = None
    name: str = "Agent"
    max_loops: int = 1
    tool_output_max_length: int = TOOL_MAX_TOKENS
    tool_output_truncate_enabled: bool = True
    delegation_allowed: bool = Field(
        default=False,
        description="Allow returning a child agent tool's output directly via delegate_final flag.",
    )
    memory: Memory | None = Field(None, description="Memory node for the agent.")
    memory_limit: int = Field(100, description="Maximum number of messages to retrieve from memory")
    memory_retrieval_strategy: MemoryRetrievalStrategy | None = MemoryRetrievalStrategy.ALL
    verbose: bool = Field(False, description="Whether to print verbose logs.")
    file_store: FileStoreConfig = Field(
        default_factory=lambda: FileStoreConfig(enabled=False, backend=InMemoryFileStore()),
        description="Configuration for file storage used by the agent.",
    )
    file_attachment_preview_bytes: int = Field(
        default=512,
        description="Maximum number of bytes/characters from each uploaded file to surface as an inline preview.",
    )

    input_message: Message | VisionMessage | None = None
    role: str | None = Field(
        default=None,
        description="""Agent basic instructions.
            Can be used to provide additional context or instructions to the agent.
            Accepts Jinja templates to provide additional parameters.""",
    )
    description: str | None = Field(default=None, description="Short human-readable description of the agent.")
    _mcp_servers: list[MCPServer] = PrivateAttr(default_factory=list)
    _mcp_server_tool_ids: list[str] = PrivateAttr(default_factory=list)
    _tool_cache: dict[ToolCacheEntry, Any] = {}
    _history_offset: int = PrivateAttr(
        default=2,  # Offset to the first message (default: 2 — system and initial user messages).
    )
    system_prompt_manager: AgentPromptManager = Field(default_factory=AgentPromptManager)
    _current_call_context: dict[str, Any] | None = PrivateAttr(default=None)

    model_config = ConfigDict(arbitrary_types_allowed=True)
    input_schema: ClassVar[type[AgentInputSchema]] = AgentInputSchema
    _json_schema_fields: ClassVar[list[str]] = ["role", "description"]

    @classmethod
    def _generate_json_schema(
        cls, llms: dict[type[BaseLLM], list[str]] = {}, tools=list[type[Node]], **kwargs
    ) -> dict[str, Any]:
        """
        Generates full json schema for Agent with provided llms and tools.
        This schema is designed for compatibility with the WorkflowYamlParser,
        containing enough partial information to instantiate an Agent.
        Parameters name to be included in the schema are either defined in the _json_schema_fields class variable or
        passed via the fields parameter.

        It generates a schema using the provided LLMs and tools.

        Args:
            llms (dict[type[BaseLLM], list[str]]): Available llm providers and models.
            tools (list[type[Node]]): List of tools.

        Returns:
            dict[str, Any]: Generated json schema.
        """
        schema = super()._generate_json_schema(**kwargs)
        schema["properties"]["llm"] = {
            "anyOf": [
                {
                    "type": "object",
                    **llm._generate_json_schema(models=models, fields=["model", "temperature", "max_tokens"]),
                }
                for llm, models in llms.items()
            ],
            "additionalProperties": False,
        }

        schema["properties"]["tools"] = {
            "type": "array",
            "items": {"anyOf": [{"type": "object", **tool._generate_json_schema()} for tool in tools]},
        }

        schema["required"] += ["tools", "llm"]
        return schema

    def __init__(self, **kwargs):
        super().__init__(**kwargs)
        self._run_depends: list[dict] = []
        self._prompt = Prompt(messages=[])

        expanded_tools = []
        for tool in self.tools:
            if isinstance(tool, MCPServer):
                self._mcp_servers.append(tool)
                subtools = tool.get_mcp_tools()
                expanded_tools.extend(subtools)
                self._mcp_server_tool_ids.extend([subtool.id for subtool in subtools])
            else:
                expanded_tools.append(tool)

        self.tools = expanded_tools

        if self.file_store_backend:
            if self.file_store.agent_file_write_enabled:
                self.tools.append(FileWriteTool(file_store=self.file_store_backend))

            self.tools.append(FileReadTool(file_store=self.file_store_backend, llm=self.llm))
            self.tools.append(FileSearchTool(file_store=self.file_store_backend))
            self.tools.append(FileListTool(file_store=self.file_store_backend))

        self._init_prompt_blocks()

    @model_validator(mode="after")
    def validate_input_fields(self):
        if self.input_message:
            self.input_message.role = MessageRole.USER

        return self

    def get_context_for_input_schema(self) -> dict:
        """Provides context for input schema that is required for proper validation."""
        role_for_validation = self.role or ""
        if role_for_validation and (
            "{% raw %}" not in role_for_validation and "{% endraw %}" not in role_for_validation
        ):
            role_for_validation = f"{{% raw %}}{role_for_validation}{{% endraw %}}"
        return {"input_message": self.input_message, "role": role_for_validation}

    @property
    def to_dict_exclude_params(self):
        return super().to_dict_exclude_params | {
            "llm": True,
            "tools": True,
            "memory": True,
            "files": True,
            "images": True,
            "file_store": True,
            "system_prompt_manager": True,  # Runtime state container, not serializable
        }

    def to_dict(self, **kwargs) -> dict:
        """Converts the instance to a dictionary."""
        data = super().to_dict(**kwargs)
        data["llm"] = self.llm.to_dict(**kwargs)

        data["tools"] = [tool.to_dict(**kwargs) for tool in self.tools if tool.id not in self._mcp_server_tool_ids]
        data["tools"] = data["tools"] + [mcp_server.to_dict(**kwargs) for mcp_server in self._mcp_servers]

        data["memory"] = self.memory.to_dict(**kwargs) if self.memory else None
        if self.files:
            data["files"] = [{"name": getattr(f, "name", f"file_{i}")} for i, f in enumerate(self.files)]
        if self.images:
            data["images"] = [{"name": getattr(f, "name", f"image_{i}")} for i, f in enumerate(self.images)]

        data["file_store"] = self.file_store.to_dict(**kwargs) if self.file_store else None

        return data

    def init_components(self, connection_manager: ConnectionManager | None = None):
        """
        Initialize components for the manager and agents.

        Args:
            connection_manager (ConnectionManager, optional): The connection manager. Defaults to ConnectionManager.
        """
        connection_manager = connection_manager or ConnectionManager()
        super().init_components(connection_manager)
        if self.llm.is_postponed_component_init:
            self.llm.init_components(connection_manager)

        for tool in self.tools:
            if tool.is_postponed_component_init:
                tool.init_components(connection_manager)
            tool.is_optimized_for_agents = True

    def sanitize_tool_name(self, s: str):
        """Sanitize tool name to follow [^a-zA-Z0-9_-]."""
        s = s.replace(" ", "-")
        sanitized = re.sub(r"[^a-zA-Z0-9_-]", "", s)
        return sanitized

    def _init_prompt_blocks(self):
        """Initializes default prompt blocks and variables."""
        model_name = getattr(self.llm, "model", None)

        self.system_prompt_manager = AgentPromptManager(model_name=model_name, tool_description=self.tool_description)
        self.system_prompt_manager.setup_for_base_agent()
        self.system_prompt_manager.update_variables({"delegation_instructions": "", "delegation_instructions_xml": ""})

    def set_block(self, block_name: str, content: str):
        """Adds or updates a prompt block."""
        self.system_prompt_manager.set_block(block_name, content)

    def set_prompt_variable(self, variable_name: str, value: Any):
        """Sets or updates a prompt variable."""
        self.system_prompt_manager.set_variable(variable_name, value)

    def _prepare_metadata(self, input_data: dict) -> dict:
        """
        Prepare metadata from input data.

        Args:
            input_data (dict): Input data containing user information

        Returns:
            dict: Processed metadata
        """
        EXCLUDED_KEYS = {"user_id", "session_id", "input", "metadata", "files", "images", "tool_params"}
        custom_metadata = input_data.get("metadata", {}).copy()
        custom_metadata.update({k: v for k, v in input_data.items() if k not in EXCLUDED_KEYS})

        if "files" in custom_metadata:
            del custom_metadata["files"]
        if "images" in custom_metadata:
            del custom_metadata["images"]
        if "tool_params" in custom_metadata:
            del custom_metadata["tool_params"]

        user_id = input_data.get("user_id")
        session_id = input_data.get("session_id")

        if user_id:
            custom_metadata["user_id"] = user_id
        if session_id:
            custom_metadata["session_id"] = session_id

        return custom_metadata

    def execute(
        self,
        input_data: AgentInputSchema,
        input_message: Message | VisionMessage | None = None,
        config: RunnableConfig | None = None,
        **kwargs,
    ) -> dict[str, Any]:
        """
        Executes the agent with the given input data.
        """
        input_dict = dict(input_data)
        log_data = input_dict.copy()

        if log_data.get("images"):
            log_data["images"] = [f"image_{i}" for i in range(len(log_data["images"]))]

        if log_data.get("files"):
            log_data["files"] = [f"file_{i}" for i in range(len(log_data["files"]))]

        logger.info(f"Agent {self.name} - {self.id}: started with input {log_data}")
        self.reset_run_state()
        config = ensure_config(config)
        self.run_on_node_execute_run(config.callbacks, **kwargs)

        custom_metadata = self._prepare_metadata(input_dict)
        self._current_call_context = {
            "user_id": input_dict.get("user_id"),
            "session_id": input_dict.get("session_id"),
            "metadata": custom_metadata,
        }

        input_message = input_message or self.input_message or Message(role=MessageRole.USER, content=input_data.input)
        input_message = input_message.format_message(**input_dict)

        use_memory = self.memory and (input_dict.get("user_id") or input_dict.get("session_id"))

        if use_memory:
            history_messages = self._retrieve_memory(input_dict)
            if len(history_messages) > 0:
                history_messages.insert(
                    0,
                    Message(
                        role=MessageRole.SYSTEM,
                        content="Below is the previous conversation history. "
                        "Use this context to inform your response.",
                    ),
                )
            if isinstance(input_message, Message):
                memory_content = input_message.content
            else:
                text_parts = [
                    content.text for content in input_message.content if isinstance(content, VisionMessageTextContent)
                ]
                memory_content = " ".join(text_parts) if text_parts else "Image input"
            self.memory.add(role=MessageRole.USER, content=memory_content, metadata=custom_metadata)
        else:
            history_messages = None

        files = input_data.files
        uploaded_file_names: set[str] = set()
        if files:
            if not self.file_store_backend:
                self.file_store = FileStoreConfig(enabled=True, backend=InMemoryFileStore())
                self.tools.append(FileReadTool(file_store=self.file_store.backend, llm=self.llm))
                self.tools.append(FileSearchTool(file_store=self.file_store.backend))
                self.tools.append(FileListTool(file_store=self.file_store.backend))

                new_tool_description = self.tool_description
                self.system_prompt_manager.set_initial_variable("tool_description", new_tool_description)
<<<<<<< HEAD
=======

                # Update prompt blocks if agent was created with no tools
                if self.system_prompt_manager._prompt_blocks.get("tools") == "":
                    # Check if this is a ReAct Agent
                    from dynamiq.nodes.agents.agent import Agent

                    if isinstance(self, Agent):
                        # For ReAct agents, re-run setup with has_tools=True
                        self.system_prompt_manager.setup_for_react_agent(
                            inference_mode=self.inference_mode,
                            parallel_tool_calls_enabled=self.parallel_tool_calls_enabled,
                            has_tools=True,
                        )

>>>>>>> 7639270a
            normalized_files = self._ensure_named_files(files)
            uploaded_file_names = {
                getattr(f, "name", None)
                for f in normalized_files
                if hasattr(f, "name") and getattr(f, "name") is not None
            }
            input_message = self._inject_attached_files_into_message(input_message, normalized_files)

        if input_data.tool_params:
            kwargs["tool_params"] = input_data.tool_params

        self.system_prompt_manager.update_variables(dict(input_data))
        kwargs = kwargs | {"parent_run_id": kwargs.get("run_id")}
        kwargs.pop("run_depends", None)

        try:
            result = self._run_agent(input_message, history_messages, config=config, **kwargs)
        finally:
            self._current_call_context = None

        if use_memory:
            self.memory.add(role=MessageRole.ASSISTANT, content=result, metadata=custom_metadata)

        execution_result = {
            "content": result,
        }

        if self.file_store_backend and not self.file_store_backend.is_empty():
            stored_files = self.file_store_backend.list_files_bytes()
            filtered_files = self._filter_generated_files(stored_files, uploaded_file_names)
            if filtered_files:
                execution_result["files"] = filtered_files
                logger.info(
                    f"Agent {self.name} - {self.id}: returning {len(filtered_files)} generated file(s) in FileStore"
                )

        logger.info(f"Node {self.name} - {self.id}: finished with RESULT:\n{str(result)[:200]}...")

        return execution_result

    def retrieve_conversation_history(
        self,
        user_query: str = None,
        user_id: str = None,
        session_id: str = None,
        limit: int = None,
        strategy: MemoryRetrievalStrategy = MemoryRetrievalStrategy.ALL,
    ) -> list[Message]:
        """
        Retrieves conversation history for the agent using the specified strategy.

        Args:
            user_query: Current user input to find relevant context (for RELEVANT/HYBRID strategies)
            user_id: Optional user identifier
            session_id: Optional session identifier
            limit: Maximum number of messages to return (defaults to memory_limit)
            strategy: Which retrieval strategy to use (ALL, RELEVANT, or HYBRID)

        Returns:
            List of messages forming a valid conversation context
        """
        if not self.memory or not (user_id or session_id):
            return []

        filters = {}
        if user_id:
            filters["user_id"] = user_id
        if session_id:
            filters["session_id"] = session_id

        limit = limit or self.memory_limit

        if strategy == MemoryRetrievalStrategy.RELEVANT and not user_query:
            logger.warning("RELEVANT strategy selected but no user_query provided - falling back to ALL")
            strategy = MemoryRetrievalStrategy.ALL

        conversation = self.memory.get_agent_conversation(
            query=user_query,
            limit=limit,
            filters=filters,
            strategy=strategy,
        )
        return conversation

    def _retrieve_memory(self, input_data: dict) -> list[Message]:
        """
        Retrieves memory messages when user_id and/or session_id are provided.
        """
        user_id = input_data.get("user_id")
        session_id = input_data.get("session_id")

        user_query = input_data.get("input", "")
        history_messages = self.retrieve_conversation_history(
            user_query=user_query,
            user_id=user_id,
            session_id=session_id,
            strategy=self.memory_retrieval_strategy,
        )
        logger.info("Agent %s - %s: retrieved %d messages from memory", self.name, self.id, len(history_messages))
        return history_messages

    def _run_llm(
        self, messages: list[Message | VisionMessage], config: RunnableConfig | None = None, **kwargs
    ) -> RunnableResult:
        """Runs the LLM with a given prompt and handles streaming or full responses.

        Args:
            messages (list[Message | VisionMessage]): Input messages for llm.
            config (Optional[RunnableConfig]): Configuration for the runnable.
            kwargs: Additional keyword arguments.

        Returns:
            RunnableResult: Generated response.
        """
        try:
            llm_result = self.llm.run(
                input_data={},
                config=config,
                prompt=Prompt(messages=messages),
                run_depends=deepcopy(self._run_depends),
                **kwargs,
            )
            self._run_depends = [NodeDependency(node=self.llm).to_dict(for_tracing=True)]
            if llm_result.status != RunnableStatus.SUCCESS:
                error_message = f"LLM '{self.llm.name}' failed: {llm_result.error.message}"
                raise ValueError({error_message})

            return llm_result

        except Exception as e:
            raise e

    def stream_content(
        self,
        content: str | dict,
        source: str,
        step: str,
        config: RunnableConfig | None = None,
        **kwargs,
    ) -> str | dict:
        """
        Streams data.

        Args:
            content (str | dict): Data that will be streamed.
            source (str): Source of the content.
            step (str): Description of the step.
            config (Optional[RunnableConfig]): Configuration for the runnable.
            **kwargs: Additional keyword arguments.

        Returns:
            str | dict: Streamed data.
        """
        if not isinstance(source, str):
            raise ValueError(
                f"stream_content source parameter must be a string, got {type(source).__name__}: {source}. "
                f"This likely indicates incorrect parameter passing from the calling code."
            )

        return self.stream_response(content=content, source=source, step=step, config=config, **kwargs)

    def stream_response(
        self, content: str | dict, source: str, step: str, config: RunnableConfig | None = None, **kwargs
    ):
        if not isinstance(source, str):
            raise ValueError(
                f"stream_response source parameter must be a string, got {type(source).__name__}: {source}. "
                f"This likely indicates a parameter ordering issue in the calling code."
            )

        response_for_stream = StreamChunk(
            choices=[StreamChunkChoice(delta=StreamChunkChoiceDelta(content=content, source=source, step=step))]
        )

        self.run_on_node_execute_stream(
            callbacks=config.callbacks,
            chunk=response_for_stream.model_dump(),
            **kwargs,
        )
        return content

    def _run_agent(
        self,
        input_message: Message | VisionMessage,
        history_messages: list[Message] | None = None,
        config: RunnableConfig | None = None,
        **kwargs,
    ) -> str:
        """Runs the agent with the generated prompt and handles exceptions."""
        formatted_prompt = self.generate_prompt()
        system_message = Message(role=MessageRole.SYSTEM, content=formatted_prompt)
        if history_messages:
            self._prompt.messages = [system_message, *history_messages, input_message]
        else:
            self._prompt.messages = [system_message, input_message]

        try:
            llm_result = self._run_llm(self._prompt.messages, config=config, **kwargs).output["content"]
            self._prompt.messages.append(Message(role=MessageRole.ASSISTANT, content=llm_result))

            if self.streaming.enabled:
                return self.stream_content(
                    content=llm_result,
                    source=self.name,
                    step="answer",
                    config=config,
                    **kwargs,
                )
            return llm_result

        except Exception as e:
            raise e

    def _get_tool(self, action: str) -> Node:
        """Retrieves the tool corresponding to the given action."""
        tool = self.tool_by_names.get(self.sanitize_tool_name(action))
        if not tool:
            raise AgentUnknownToolException(
                f"Unknown tool: {action}."
                "Use only available tools and provide only the tool's name in the action field. "
                "Do not include any additional reasoning. "
                "Please correct the action field or state that you cannot answer the question."
            )
        return tool

    def _apply_parameters(self, merged_input: dict, params: dict, source: str, debug_info: list = None):
        """Apply parameters from the specified source to the merged input."""
        if debug_info is None:
            debug_info = []
        for key, value in params.items():
            if key in merged_input and isinstance(value, dict) and isinstance(merged_input[key], dict):
                merged_nested = merged_input[key].copy()
                merged_input[key] = deep_merge(value, merged_nested)
                debug_info.append(f"  - From {source}: Merged nested {key}")
            else:
                merged_input[key] = value
                debug_info.append(f"  - From {source}: Set {key}={value}")

    def _regenerate_node_ids(self, obj: Any) -> Any:
        """Recursively assign new IDs to cloned nodes and nested models."""
        if isinstance(obj, BaseModel):
            if hasattr(obj, "id"):
                setattr(obj, "id", str(uuid4()))

            for field_name in getattr(obj, "model_fields", {}):
                value = getattr(obj, field_name)
                if isinstance(value, list):
                    setattr(obj, field_name, [self._regenerate_node_ids(item) for item in value])
                elif isinstance(value, dict):
                    setattr(obj, field_name, {k: self._regenerate_node_ids(v) for k, v in value.items()})
                else:
                    setattr(obj, field_name, self._regenerate_node_ids(value))
            return obj
        if isinstance(obj, list):
            return [self._regenerate_node_ids(item) for item in obj]
        if isinstance(obj, dict):
            return {k: self._regenerate_node_ids(v) for k, v in obj.items()}
        return obj

    def _clone_tool_for_execution(self, tool: Node, config: RunnableConfig | None) -> tuple[Node, RunnableConfig]:
        """Clone tool and align config overrides so each execution is isolated."""
        base_config = ensure_config(config)
        try:
            tool_copy = self._regenerate_node_ids(tool.clone())
        except Exception as e:
            logger.warning(f"Agent {self.name} - {self.id}: failed to clone tool {tool.name}: {e}")
            return tool, base_config

        local_config = base_config
        try:
            local_config = base_config.model_copy(deep=False)
            original_override = base_config.nodes_override.get(tool.id)
            if original_override:
                local_config.nodes_override[tool_copy.id] = original_override
        except Exception as e:
            logger.warning(
                f"Agent {self.name} - {self.id}: failed to prepare config override for cloned tool {tool.name}: {e}"
            )
            local_config = base_config

        return tool_copy, local_config

    def _run_tool(
        self,
        tool: Node,
        tool_input: dict,
        config,
        update_run_depends: bool = True,
        collect_dependency: bool = False,
        delegate_final: bool = False,
        **kwargs,
    ) -> Any:
        """Runs a specific tool with the given input."""
        merged_input = tool_input.copy() if isinstance(tool_input, dict) else {"input": tool_input}

        if not self.delegation_allowed:
            if delegate_final and self.verbose:
                logger.debug(
                    "Agent %s - %s: delegate_final ignored because delegation_allowed is False",
                    self.name,
                    self.id,
                )
            delegate_final = False
            if isinstance(merged_input, dict) and "delegate_final" in merged_input:
                if self.verbose:
                    logger.debug(
                        "Agent %s - %s: delegate_final removed from tool input because delegation_allowed is False",
                        self.name,
                        self.id,
                    )
                merged_input.pop("delegate_final", None)

        if isinstance(tool, ContextManagerTool):
            merged_input["history"] = self._prompt.messages[self._history_offset :]

        raw_tool_params = kwargs.get("tool_params", ToolParams())
        tool_params = (
            ToolParams.model_validate(raw_tool_params) if isinstance(raw_tool_params, dict) else raw_tool_params
        )

        if self.file_store_backend and tool.is_files_allowed:
            for field_name, field in tool.input_schema.model_fields.items():
                if field.json_schema_extra and field.json_schema_extra.get("map_from_storage", False):
                    if field_name in merged_input:
                        merged_input[field_name] = FileMappedInput(
                            input=merged_input[field_name], files=self.file_store_backend.list_files_bytes()
                        )
                    else:
                        merged_input[field_name] = self.file_store_backend.list_files_bytes()
            if isinstance(tool, Python):
                merged_input["files"] = self.file_store_backend.list_files_bytes()

        if tool_params:
            debug_info = []
            if self.verbose:
                debug_info.append(f"Tool parameter merging for {tool.name} (ID: {tool.id}):")
                debug_info.append(f"Starting with input: {merged_input}")

            # 1. Apply global parameters (lowest priority)
            global_params = tool_params.global_params
            if global_params:
                self._apply_parameters(merged_input, global_params, "global", debug_info)

            # 2. Apply parameters by tool name (medium priority)
            name_params_any = tool_params.by_name_params.get(tool.name) or tool_params.by_name_params.get(
                self.sanitize_tool_name(tool.name)
            )
            if name_params_any:
                if isinstance(name_params_any, ToolParams):
                    if self.verbose:
                        debug_info.append(
                            f"  - From name:{tool.name}: encountered nested ToolParams (ignored for non-agent tool)"
                        )
                elif isinstance(name_params_any, dict):
                    self._apply_parameters(merged_input, name_params_any, f"name:{tool.name}", debug_info)

            # 3. Apply parameters by tool ID (highest priority)
            id_params_any = tool_params.by_id_params.get(tool.id)
            if id_params_any:
                if isinstance(id_params_any, ToolParams):
                    if self.verbose:
                        debug_info.append(
                            f"  - From id:{tool.id}: encountered nested ToolParams (ignored for non-agent tool)"
                        )
                elif isinstance(id_params_any, dict):
                    self._apply_parameters(merged_input, id_params_any, f"id:{tool.id}", debug_info)

            if self.verbose and debug_info:
                logger.debug("\n".join(debug_info))

        child_kwargs = kwargs | {"recoverable_error": True}
        is_child_agent = isinstance(tool, Agent)

        if is_child_agent and self._current_call_context:
            child_context = self._build_child_agent_context(tool)
            for ctx_key in ("user_id", "session_id"):
                if ctx_key not in merged_input and child_context.get(ctx_key):
                    merged_input[ctx_key] = child_context[ctx_key]
            if "metadata" not in merged_input and child_context.get("metadata"):
                merged_input["metadata"] = child_context["metadata"]

        if is_child_agent and tool_params:
            nested_any = (
                tool_params.by_id_params.get(getattr(tool, "id", ""))
                or tool_params.by_name_params.get(getattr(tool, "name", ""))
                or tool_params.by_name_params.get(self.sanitize_tool_name(getattr(tool, "name", "")))
            )
            if nested_any:
                if isinstance(nested_any, ToolParams):
                    nested_tp = nested_any
                elif isinstance(nested_any, dict):
                    nested_tp = ToolParams.model_validate(nested_any)
                else:
                    nested_tp = None
                if nested_tp:
                    child_kwargs = child_kwargs | {"tool_params": nested_tp}

        effective_delegate_final = delegate_final and is_child_agent
        if is_child_agent and isinstance(merged_input, dict) and "delegate_final" in merged_input:
            effective_delegate_final = effective_delegate_final or bool(merged_input.pop("delegate_final"))

        tool_to_run = tool
        tool_config = ensure_config(config)
        if getattr(self, "parallel_tool_calls_enabled", False):
            tool_to_run, tool_config = self._clone_tool_for_execution(tool, tool_config)

        tool_result = tool_to_run.run(
            input_data=merged_input,
            config=tool_config,
            run_depends=deepcopy(self._run_depends),
            **child_kwargs,
        )
        dependency_node = tool_to_run if tool_to_run is not tool else tool
        dependency_dict = NodeDependency(node=dependency_node).to_dict(for_tracing=True)
        if update_run_depends:
            self._run_depends = [dependency_dict]
        if tool_result.status != RunnableStatus.SUCCESS:
            error_message = f"Tool '{tool.name}' failed: {tool_result.error.to_dict()}"
            if tool_result.error.recoverable:
                raise ToolExecutionException({error_message})
            else:
                raise ValueError({error_message})
        tool_result_output_content = tool_result.output.get("content")

        self._handle_tool_generated_files(tool, tool_result)

        tool_result_content_processed = process_tool_output_for_agent(
            content=tool_result_output_content,
            max_tokens=self.tool_output_max_length,
            truncate=self.tool_output_truncate_enabled and not effective_delegate_final,
        )

        self._tool_cache[ToolCacheEntry(action=tool.name, action_input=tool_input)] = tool_result_content_processed

        output_files = tool_result.output.get("files", [])
        if collect_dependency:
            return tool_result_content_processed, output_files, dependency_dict

        return tool_result_content_processed, output_files

    def _ensure_named_files(self, files: list[io.BytesIO | bytes]) -> list[io.BytesIO | bytes]:
        """Ensure all uploaded files have name and description attributes and store them in file_store if available."""
        named = []
        for i, f in enumerate(files):
            if isinstance(f, bytes):
                bio = io.BytesIO(f)
                bio.name = f"file_{i}.bin"
                bio.description = "User-provided file"

                if self.file_store_backend:
                    try:
                        self.file_store_backend.store(
                            file_path=bio.name,
                            content=f,
                            content_type="application/octet-stream",
                            metadata={"description": bio.description, "source": "user_upload"},
                            overwrite=True,
                        )
                    except Exception as e:
                        logger.warning(f"Failed to store file {bio.name} in file_store: {e}")

                named.append(bio)
            elif isinstance(f, io.BytesIO):
                if not hasattr(f, "name"):
                    f.name = f"file_{i}"
                if not hasattr(f, "description"):
                    f.description = "User-provided file"

                if self.file_store_backend:
                    try:
                        content = f.read()
                        f.seek(0)

                        self.file_store_backend.store(
                            file_path=f.name,
                            content=content,
                            content_type="application/octet-stream",
                            metadata={"description": f.description, "source": "user_upload"},
                            overwrite=True,
                        )
                    except Exception as e:
                        logger.warning(f"Failed to store file {f.name} in file_store: {e}")

                named.append(f)
            else:
                named.append(f)
        return named

    def _handle_tool_generated_files(self, tool: Node, tool_result: RunnableResult) -> None:
        """
        Handle files generated by tools and store them in the file store.

        Args:
            tool: The tool that generated the files
            tool_result: The result from the tool execution
        """
        if not self.file_store_backend:
            return

        if isinstance(tool_result.output, dict) and "files" in tool_result.output:
            tool_files = tool_result.output.get("files", [])
            if tool_files:
                stored_files = []
                for file in tool_files:
                    if isinstance(file, io.BytesIO):
                        file_name = getattr(file, "name", f"file_{id(file)}.bin")
                        file_description = getattr(file, "description", "Tool-generated file")
                        content_type = getattr(file, "content_type", "application/octet-stream")

                        content = file.read()
                        file.seek(0)

                        self.file_store_backend.store(
                            file_path=file_name,
                            content=content,
                            content_type=content_type,
                            metadata={"description": file_description, "source": "tool_generated"},
                            overwrite=True,
                        )
                        stored_files.append(file_name)
                    elif isinstance(file, bytes):
                        file_name = f"file_{id(file)}.bin"
                        file_description = f"Tool-{tool.name}-generated file"
                        content_type = "application/octet-stream"
                        self.file_store_backend.store(
                            file_path=file_name,
                            content=file,
                            content_type=content_type,
                            metadata={"description": file_description, "source": "tool_generated"},
                            overwrite=True,
                        )
                        stored_files.append(file_name)
                    else:
                        logger.warning(f"Unsupported file type from tool '{tool.name}': {type(file)}")

                logger.info(f"Tool '{tool.name}' generated {len(stored_files)} file(s): {stored_files}")

    INTERNAL_CACHE_SUFFIXES: ClassVar[tuple[str, ...]] = (EXTRACTED_TEXT_SUFFIX,)

    @classmethod
    def _filter_generated_files(cls, files: list[io.BytesIO], uploaded_names: set[str]) -> list[io.BytesIO]:
        if not files:
            return []

        filtered: list[io.BytesIO] = []
        for file in files:
            name = getattr(file, "name", None)
            if not name:
                filtered.append(file)
                continue
            if name in uploaded_names:
                continue
            if cls._is_internal_cache_file(name, uploaded_names):
                continue
            filtered.append(file)
        return filtered

    @classmethod
    def _is_internal_cache_file(cls, name: str, uploaded_names: set[str]) -> bool:
        for suffix in cls.INTERNAL_CACHE_SUFFIXES:
            if not name.endswith(suffix):
                continue
            base_name = name[: -len(suffix)]
            if not base_name:
                return True
            if (not uploaded_names) or (base_name in uploaded_names):
                return True
        return False

    def _inject_attached_files_into_message(
        self, input_message: Message | VisionMessage, files: list[io.BytesIO]
    ) -> Message | VisionMessage:
        if not files:
            return input_message

        if not isinstance(input_message, Message):
            return input_message

        file_lines = []

        for f in files:
            name = getattr(f, "name", None) or "unnamed_file"
            description = getattr(f, "description", "") or ""
            description = description.strip()
            if description:
                file_lines.append(f"- {name}: {description}")
            else:
                file_lines.append(f"- {name}")

        if not file_lines:
            return input_message

        file_section = "\n".join(["\nAttached files available to you:"] + file_lines) + "\n"
        preview_section = self._build_file_previews_section(files)
        if preview_section:
            file_section = f"{file_section}{preview_section}"

        if isinstance(input_message.content, str):
            input_message.content = f"{input_message.content.rstrip()}{file_section}"
        else:
            input_message.content = input_message.content + file_section

        return input_message

    def _build_file_previews_section(self, files: list[io.BytesIO]) -> str:
        """Build a short, truncated preview section for uploaded files."""
        if not files or self.file_attachment_preview_bytes <= 0:
            return ""

        previews: list[str] = []
        max_bytes = max(1, self.file_attachment_preview_bytes)
        for file_obj in files:
            preview = self._extract_file_preview(file_obj, max_bytes)
            if preview:
                previews.append(preview)

        if not previews:
            return ""

        return "\n".join(["File previews (truncated, may be incomplete):", *previews]) + "\n"

    @staticmethod
    def _extract_file_preview(file_obj: io.BytesIO, max_bytes: int) -> str:
        """Extract a textual/hex preview from a BytesIO without consuming it."""
        if not hasattr(file_obj, "read"):
            return ""

        seekable = hasattr(file_obj, "seek")
        position = 0
        if seekable:
            try:
                position = file_obj.tell()
            except Exception:
                seekable = False

        try:
            if seekable:
                file_obj.seek(0)
            snippet = file_obj.read(max_bytes)
        except Exception:
            return ""
        finally:
            if seekable:
                try:
                    file_obj.seek(position)
                except Exception as exc:
                    logger.debug(
                        "Failed to restore file pointer for preview on %s: %s", getattr(file_obj, "name", ""), exc
                    )

        if not snippet:
            return ""

        try:
            preview_text = snippet.decode("utf-8")
            descriptor = "text"
        except UnicodeDecodeError:
            preview_text = snippet.hex()
            descriptor = "hex"

        suffix = "..." if len(snippet) >= max_bytes else ""
        name = getattr(file_obj, "name", "uploaded_file")
        return f"- {name} ({descriptor} preview): {preview_text}{suffix}"

    @property
    def file_store_backend(self) -> FileStore | None:
        """Get the file store backend from the configuration if enabled."""
        return self.file_store.backend if self.file_store.enabled else None

    @property
    def tool_description(self) -> str:
        """Returns a description of the tools available to the agent."""
        return (
            "\n".join(
                [
                    f"{tool.name}:\n <{tool.name}_description>\n{tool.description.strip()}\n<\\{tool.name}_description>"
                    for tool in self.tools
                ]
            )
            if self.tools
            else ""
        )

    @property
    def tool_names(self) -> str:
        """Returns a comma-separated list of tool names available to the agent."""
        return ",".join([self.sanitize_tool_name(tool.name) for tool in self.tools])

    @property
    def tool_by_names(self) -> dict[str, Node]:
        """Returns a dictionary mapping tool names to their corresponding Node objects."""
        return {self.sanitize_tool_name(tool.name): tool for tool in self.tools}

    def reset_run_state(self):
        """Resets the agent's run state."""
        self._run_depends = []
        self._tool_cache: dict[ToolCacheEntry, Any] = {}
        self.system_prompt_manager.reset()

    def generate_prompt(self, block_names: list[str] | None = None, **kwargs) -> str:
        """Generates the prompt using specified blocks and variables."""
        return self.system_prompt_manager.generate_prompt(block_names=block_names, **kwargs)

    def _build_child_agent_context(self, child_agent: "Agent") -> dict[str, Any]:
        """Return context for child agents with per-agent ids to isolate their memory."""
        if not self._current_call_context:
            return {}

        suffix_raw = getattr(child_agent, "name", None) or getattr(child_agent, "id", None) or "subagent"
        suffix_clean = self.sanitize_tool_name(str(suffix_raw)) or "subagent"
        child_context: dict[str, Any] = {}

        for ctx_key in ("user_id", "session_id"):
            base_val = self._current_call_context.get(ctx_key)
            if base_val:
                child_context[ctx_key] = f"{base_val}:{suffix_clean}"

        if metadata := self._current_call_context.get("metadata"):
            child_context["metadata"] = metadata

        return child_context

    def get_clone_attr_initializers(self) -> dict[str, Callable[[Node], Any]]:
        base = super().get_clone_attr_initializers()
        from dynamiq.prompts import Prompt

        base.update(
            {
                "_prompt": (lambda _self: Prompt(messages=[]) if Prompt else None),
            }
        )
        return base


class AgentManagerInputSchema(BaseModel):
    action: str = Field(..., description="Parameter to provide action to the manager")
    model_config = ConfigDict(extra="allow", strict=True, arbitrary_types_allowed=True)

    @model_validator(mode="after")
    def validate_action(self, context):
        action = self.action
        if not action or action not in context.context.get("actions"):
            error_message = (
                f"Invalid or missing action: {action}. "  # nosec B608: Static message construction, not SQL-related.
                "Please select an action "
                f"from {context.context.get('actions')}"  # nosec B608: Static message construction, not SQL-related.
            )
            raise InvalidActionException(error_message)
        return self


class AgentManager(Agent):
    """Manager class that extends the Agent class to include specific actions."""

    _actions: dict[str, Callable] = PrivateAttr(default_factory=dict)
    name: str = "Agent Manager"
    input_schema: ClassVar[type[AgentManagerInputSchema]] = AgentManagerInputSchema

    def __init__(self, **kwargs):
        super().__init__(**kwargs)
        self._init_actions()

    def to_dict(self, **kwargs) -> dict:
        """Converts the instance to a dictionary."""
        data = super().to_dict(**kwargs)
        data["_actions"] = {
            k: getattr(action, "__name__", str(action))
            for k, action in self._actions.items()
        }
        return data

    def _init_actions(self):
        """Initializes the default actions for the manager."""
        self._actions = {
            "plan": self._plan,
            "assign": self._assign,
            "final": self._final,
            "handle_input": self._handle_input,
        }

    def add_action(self, name: str, action: Callable):
        """Adds a custom action to the manager."""
        self._actions[name] = action

    def get_context_for_input_schema(self) -> dict:
        """Provides context for input schema that is required for proper validation."""
        return {"actions": list(self._actions.keys())}

    def execute(
        self, input_data: AgentManagerInputSchema, config: RunnableConfig | None = None, **kwargs
    ) -> dict[str, Any]:
        """Executes the manager agent with the given input data and action."""
        log_data = dict(input_data).copy()

        if log_data.get("images"):
            log_data["images"] = [f"image_{i}" for i in range(len(log_data["images"]))]

        if log_data.get("files"):
            log_data["files"] = [f"file_{i}" for i in range(len(log_data["files"]))]

        logger.info(f"Agent {self.name} - {self.id}: started with input {log_data}")
        self.reset_run_state()
        config = config or RunnableConfig()
        self.run_on_node_execute_run(config.callbacks, **kwargs)

        action = input_data.action

        self.system_prompt_manager.update_variables(dict(input_data))

        kwargs = kwargs | {"parent_run_id": kwargs.get("run_id")}
        kwargs.pop("run_depends", None)
        _result_llm = self._actions[action](config=config, **kwargs)
        result = {"action": action, "result": _result_llm}

        execution_result = {
            "content": result,
        }
        logger.info(f"Agent {self.name} - {self.id}: finished with RESULT:\n{str(result)[:200]}...")

        return execution_result

    def _plan(self, config: RunnableConfig, **kwargs) -> str:
        """Executes the 'plan' action."""
        prompt = self.system_prompt_manager.render_block(
            "plan", **(self.system_prompt_manager._prompt_variables | kwargs)
        )
        llm_result = self._run_llm([Message(role=MessageRole.USER, content=prompt)], config, **kwargs).output["content"]

        return llm_result

    def _assign(self, config: RunnableConfig, **kwargs) -> str:
        """Executes the 'assign' action."""
        prompt = self.system_prompt_manager.render_block(
            "assign", **(self.system_prompt_manager._prompt_variables | kwargs)
        )
        llm_result = self._run_llm([Message(role=MessageRole.USER, content=prompt)], config, **kwargs).output["content"]

        return llm_result

    def _final(self, config: RunnableConfig, **kwargs) -> str:
        """Executes the 'final' action."""
        prompt = self.system_prompt_manager.render_block(
            "final", **(self.system_prompt_manager._prompt_variables | kwargs)
        )
        llm_result = self._run_llm([Message(role=MessageRole.USER, content=prompt)], config, **kwargs).output["content"]
        if self.streaming.enabled:
            return self.stream_content(
                content=llm_result,
                step="manager_final_output",
                source=self.name,
                config=config,
                **kwargs,
            )
        return llm_result

    def _handle_input(self, config: RunnableConfig, **kwargs) -> str:
        """
        Executes the single 'handle_input' action to either respond or plan
        based on user request complexity.
        """
        prompt = self.system_prompt_manager.render_block(
            "handle_input", **(self.system_prompt_manager._prompt_variables | kwargs)
        )
        llm_result = self._run_llm([Message(role=MessageRole.USER, content=prompt)], config, **kwargs).output["content"]
        return llm_result<|MERGE_RESOLUTION|>--- conflicted
+++ resolved
@@ -483,8 +483,6 @@
 
                 new_tool_description = self.tool_description
                 self.system_prompt_manager.set_initial_variable("tool_description", new_tool_description)
-<<<<<<< HEAD
-=======
 
                 # Update prompt blocks if agent was created with no tools
                 if self.system_prompt_manager._prompt_blocks.get("tools") == "":
@@ -499,7 +497,6 @@
                             has_tools=True,
                         )
 
->>>>>>> 7639270a
             normalized_files = self._ensure_named_files(files)
             uploaded_file_names = {
                 getattr(f, "name", None)
