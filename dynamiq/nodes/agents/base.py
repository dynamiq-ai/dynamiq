import io
import re
from copy import deepcopy
from enum import Enum
from typing import Any, Callable, ClassVar, Union
from uuid import uuid4

from pydantic import BaseModel, ConfigDict, Field, PrivateAttr, field_validator, model_serializer, model_validator

from dynamiq.connections.managers import ConnectionManager
from dynamiq.memory import Memory, MemoryRetrievalStrategy
from dynamiq.nodes import ErrorHandling, Node, NodeGroup
from dynamiq.nodes.agents.exceptions import AgentUnknownToolException, InvalidActionException, ToolExecutionException
from dynamiq.nodes.agents.prompts.base import AgentPromptManager
from dynamiq.nodes.agents.prompts.templates.defaults.templates import AGENT_PROMPT_TEMPLATE
from dynamiq.nodes.agents.utils import (
    TOOL_MAX_TOKENS,
    FileMappedInput,
    ToolCacheEntry,
    convert_bytesio_to_file_info,
    process_tool_output_for_agent,
)
from dynamiq.nodes.llms import BaseLLM
from dynamiq.nodes.node import NodeDependency, ensure_config
from dynamiq.nodes.tools import ContextManagerTool
from dynamiq.nodes.tools.file_tools import (
    EXTRACTED_TEXT_SUFFIX,
    FileListTool,
    FileReadTool,
    FileSearchTool,
    FileWriteTool,
)
from dynamiq.nodes.tools.mcp import MCPServer
from dynamiq.nodes.tools.python import Python
from dynamiq.prompts import Message, MessageRole, Prompt, VisionMessage, VisionMessageTextContent
from dynamiq.runnables import RunnableConfig, RunnableResult, RunnableStatus
from dynamiq.storages.file.base import FileStore, FileStoreConfig
from dynamiq.storages.file.in_memory import InMemoryFileStore
from dynamiq.utils.logger import logger
from dynamiq.utils.utils import deep_merge


class StreamChunkChoiceDelta(BaseModel):
    """Delta model for content chunks."""
    content: str | dict
    source: str
    step: str

    @field_validator('source')
    @classmethod
    def validate_source(cls, v):
        """Ensure source is always a string."""
        if not isinstance(v, str):
            raise ValueError(f"source must be a string, got {type(v).__name__}: {v}")
        return v

    def _recursive_serialize(self, obj, key_path: str = "", index: int = None):
        """Recursively serialize an object, converting any BytesIO objects to FileInfo objects."""
        if isinstance(obj, io.BytesIO):
            return convert_bytesio_to_file_info(obj, key_path, index).model_dump()

        elif isinstance(obj, dict):
            result = {}
            for k, v in obj.items():
                new_key_path = f"{key_path}.{k}" if key_path else k
                result[k] = self._recursive_serialize(v, new_key_path)
            return result

        elif isinstance(obj, list):
            result = []

            for i, item in enumerate(obj):
                new_key_path = f"{key_path}[{i}]" if key_path else f"item_{i}"
                result.append(self._recursive_serialize(item, new_key_path, i))
            return result

        else:
            return obj

    @model_serializer
    def serialize_content(self):
        """Serialize content dict, converting any BytesIO objects to base64 strings while preserving key structure."""
        if self.content is None or not isinstance(self.content, dict):
            return {"content": self.content, "source": self.source, "step": self.step}

        serialized_content = self._recursive_serialize(self.content)

        result = {
            "content": serialized_content,
            "source": self.source,
            "step": self.step,
        }

        return result


class StreamChunkChoice(BaseModel):
    """Stream chunk choice model."""

    delta: StreamChunkChoiceDelta


class StreamChunk(BaseModel):
    """Model for streaming chunks with choices containing delta updates."""

    choices: list[StreamChunkChoice]


class AgentStatus(str, Enum):
    """Represents the status of an agent's execution."""

    SUCCESS = "success"
    FAIL = "fail"


class AgentIntermediateStepModelObservation(BaseModel):
    initial: str | dict | None = None
    tool_using: str | dict | list | None = None
    tool_input: str | dict | list | None = None
    tool_output: Any = None
    updated: str | dict | None = None


class AgentIntermediateStep(BaseModel):
    input_data: str | dict
    agent_model_observation: AgentIntermediateStepModelObservation = Field(..., alias="model_observation")
    final_answer: str | dict | None = None


class ToolParams(BaseModel):
    global_params: dict[str, Any] = Field(default_factory=dict, alias="global")
    by_name_params: dict[str, Union[dict[str, Any], "ToolParams"]] = Field(default_factory=dict, alias="by_name")
    by_id_params: dict[str, Union[dict[str, Any], "ToolParams"]] = Field(default_factory=dict, alias="by_id")


class AgentInputSchema(BaseModel):
    input: str = Field(default="", description="Text input for the agent.")
    images: list[str | bytes | io.BytesIO] | None = Field(
        default=None, description="Image inputs (URLs, bytes, or file objects)."
    )
    files: list[io.BytesIO | bytes] | None = Field(default=None, description="Parameter to provide files to the agent.")

    user_id: str | None = Field(default=None, description="Parameter to provide user ID.")
    session_id: str | None = Field(default=None, description="Parameter to provide session ID.")
    metadata: dict | list = Field(default={}, description="Parameter to provide metadata.")

    model_config = ConfigDict(extra="allow", strict=True, arbitrary_types_allowed=True)

    tool_params: ToolParams | None = Field(
        default_factory=ToolParams,
        description=(
            "Structured parameters for tools. Use 'global_params' for all tools, "
            "'by_name' for tool names, or 'by_id' for tool IDs. "
            "Values are dictionaries merged with tool inputs."
        ),
        json_schema_extra={"is_accessible_to_agent": False},
    )

    @field_validator("tool_params", mode="before")
    @classmethod
    def handle_empty_tool_params(cls, v):
        if v == "" or v is None:
            return ToolParams()
        return v

    @model_validator(mode="after")
    def validate_input_fields(self, context):
        ctx_msg = context.context.get("role") or ""
        messages = [Message(role=MessageRole.USER, content=ctx_msg)]
        if message := context.context.get("input_message"):
            messages.append(message)

        required_parameters = Prompt(messages=messages).get_required_parameters()

        parameters = self.model_dump()
        provided_parameters = set(parameters.keys())

        if not required_parameters.issubset(provided_parameters):
            raise ValueError(
                f"Error: Invalid parameters were provided. Expected: {required_parameters}. "
                f"Got: {provided_parameters}"
            )

        none_elements = []
        for key, value in parameters.items():
            if key in required_parameters and value is None:
                none_elements.append(key)

        if none_elements:
            raise ValueError(f"Error: None was provided for parameters {none_elements}.")

        return self


class Agent(Node):
    """Base class for an AI Agent that interacts with a Language Model and tools."""

    AGENT_PROMPT_TEMPLATE: ClassVar[str] = AGENT_PROMPT_TEMPLATE

    llm: BaseLLM = Field(..., description="LLM used by the agent.")
    group: NodeGroup = NodeGroup.AGENTS
    error_handling: ErrorHandling = Field(default_factory=lambda: ErrorHandling(timeout_seconds=3600))
    tools: list[Node] = []
    files: list[io.BytesIO | bytes] | None = None
    images: list[str | bytes | io.BytesIO] = None
    name: str = "Agent"
    max_loops: int = 1
    tool_output_max_length: int = TOOL_MAX_TOKENS
    tool_output_truncate_enabled: bool = True
    delegation_allowed: bool = Field(
        default=False,
        description="Allow returning a child agent tool's output directly via delegate_final flag.",
    )
    memory: Memory | None = Field(None, description="Memory node for the agent.")
    memory_limit: int = Field(100, description="Maximum number of messages to retrieve from memory")
    memory_retrieval_strategy: MemoryRetrievalStrategy | None = MemoryRetrievalStrategy.ALL
    verbose: bool = Field(False, description="Whether to print verbose logs.")
    file_store: FileStoreConfig = Field(
        default_factory=lambda: FileStoreConfig(enabled=False, backend=InMemoryFileStore()),
        description="Configuration for file storage used by the agent.",
    )
    file_attachment_preview_bytes: int = Field(
        default=512,
        description="Maximum number of bytes/characters from each uploaded file to surface as an inline preview.",
    )

    input_message: Message | VisionMessage | None = None
    role: str | None = Field(
        default=None,
        description="""Agent basic instructions.
            Can be used to provide additional context or instructions to the agent.
            Accepts Jinja templates to provide additional parameters.""",
    )
    description: str | None = Field(default=None, description="Short human-readable description of the agent.")
    _mcp_servers: list[MCPServer] = PrivateAttr(default_factory=list)
    _mcp_server_tool_ids: list[str] = PrivateAttr(default_factory=list)
    _tool_cache: dict[ToolCacheEntry, Any] = {}
    _history_offset: int = PrivateAttr(
        default=2,  # Offset to the first message (default: 2 — system and initial user messages).
    )
<<<<<<< HEAD
    prompt_manager: AgentPromptManager = Field(default_factory=AgentPromptManager)
=======
>>>>>>> 201f0124
    _current_call_context: dict[str, Any] | None = PrivateAttr(default=None)

    model_config = ConfigDict(arbitrary_types_allowed=True)
    input_schema: ClassVar[type[AgentInputSchema]] = AgentInputSchema
    _json_schema_fields: ClassVar[list[str]] = ["role", "description"]

    @classmethod
    def _generate_json_schema(
        cls, llms: dict[type[BaseLLM], list[str]] = {}, tools=list[type[Node]], **kwargs
    ) -> dict[str, Any]:
        """
        Generates full json schema for Agent with provided llms and tools.
        This schema is designed for compatibility with the WorkflowYamlParser,
        containing enough partial information to instantiate an Agent.
        Parameters name to be included in the schema are either defined in the _json_schema_fields class variable or
        passed via the fields parameter.

        It generates a schema using the provided LLMs and tools.

        Args:
            llms (dict[type[BaseLLM], list[str]]): Available llm providers and models.
            tools (list[type[Node]]): List of tools.

        Returns:
            dict[str, Any]: Generated json schema.
        """
        schema = super()._generate_json_schema(**kwargs)
        schema["properties"]["llm"] = {
            "anyOf": [
                {
                    "type": "object",
                    **llm._generate_json_schema(models=models, fields=["model", "temperature", "max_tokens"]),
                }
                for llm, models in llms.items()
            ],
            "additionalProperties": False,
        }

        schema["properties"]["tools"] = {
            "type": "array",
            "items": {"anyOf": [{"type": "object", **tool._generate_json_schema()} for tool in tools]},
        }

        schema["required"] += ["tools", "llm"]
        return schema

    def __init__(self, **kwargs):
        super().__init__(**kwargs)
        self._intermediate_steps: dict[int, dict] = {}
        self._run_depends: list[dict] = []
        self._prompt = Prompt(messages=[])

        expanded_tools = []
        for tool in self.tools:
            if isinstance(tool, MCPServer):
                self._mcp_servers.append(tool)
                subtools = tool.get_mcp_tools()
                expanded_tools.extend(subtools)
                self._mcp_server_tool_ids.extend([subtool.id for subtool in subtools])
            else:
                expanded_tools.append(tool)

        self.tools = expanded_tools

        if self.file_store_backend:
            if self.file_store.agent_file_write_enabled:
                self.tools.append(FileWriteTool(file_store=self.file_store_backend))

            self.tools.append(FileReadTool(file_store=self.file_store_backend, llm=self.llm))
            self.tools.append(FileSearchTool(file_store=self.file_store_backend))
            self.tools.append(FileListTool(file_store=self.file_store_backend))

        self._init_prompt_blocks()

    @model_validator(mode="after")
    def validate_input_fields(self):
        if self.input_message:
            self.input_message.role = MessageRole.USER

        return self

    def get_context_for_input_schema(self) -> dict:
        """Provides context for input schema that is required for proper validation."""
        role_for_validation = self.role or ""
        if role_for_validation and (
            "{% raw %}" not in role_for_validation and "{% endraw %}" not in role_for_validation
        ):
            role_for_validation = f"{{% raw %}}{role_for_validation}{{% endraw %}}"
        return {"input_message": self.input_message, "role": role_for_validation}

    @property
    def to_dict_exclude_params(self):
        return super().to_dict_exclude_params | {
            "llm": True,
            "tools": True,
            "memory": True,
            "files": True,
            "images": True,
            "file_store": True,
        }

    def to_dict(self, **kwargs) -> dict:
        """Converts the instance to a dictionary."""
        data = super().to_dict(**kwargs)
        data["llm"] = self.llm.to_dict(**kwargs)

        data["tools"] = [tool.to_dict(**kwargs) for tool in self.tools if tool.id not in self._mcp_server_tool_ids]
        data["tools"] = data["tools"] + [mcp_server.to_dict(**kwargs) for mcp_server in self._mcp_servers]

        data["memory"] = self.memory.to_dict(**kwargs) if self.memory else None
        if self.files:
            data["files"] = [{"name": getattr(f, "name", f"file_{i}")} for i, f in enumerate(self.files)]
        if self.images:
            data["images"] = [{"name": getattr(f, "name", f"image_{i}")} for i, f in enumerate(self.images)]

        data["file_store"] = self.file_store.to_dict(**kwargs) if self.file_store else None

        return data

    def init_components(self, connection_manager: ConnectionManager | None = None):
        """
        Initialize components for the manager and agents.

        Args:
            connection_manager (ConnectionManager, optional): The connection manager. Defaults to ConnectionManager.
        """
        connection_manager = connection_manager or ConnectionManager()
        super().init_components(connection_manager)
        if self.llm.is_postponed_component_init:
            self.llm.init_components(connection_manager)

        for tool in self.tools:
            if tool.is_postponed_component_init:
                tool.init_components(connection_manager)
            tool.is_optimized_for_agents = True

    def sanitize_tool_name(self, s: str):
        """Sanitize tool name to follow [^a-zA-Z0-9_-]."""
        s = s.replace(" ", "-")
        sanitized = re.sub(r"[^a-zA-Z0-9_-]", "", s)
        return sanitized

    def _init_prompt_blocks(self):
        """Initializes default prompt blocks and variables."""
<<<<<<< HEAD
        # Initialize prompt manager for this agent
        model_name = getattr(self.llm, "model", None)

        self.prompt_manager = AgentPromptManager(model_name=model_name, tool_description=self.tool_description)
        self.prompt_manager.setup_for_base_agent()
        # Defaults; overwritten by ReAct agent / per-call logic when delegation is enabled.
        self.prompt_manager.update_variables({"delegation_instructions": "", "delegation_instructions_xml": ""})
=======
        self._prompt_blocks = {
            "date": "{{ date }}",
            "tools": "{{ tool_description }}",
            "instructions": "",
            "context": "{{ context }}",
        }
        self._prompt_variables = {
            "tool_description": self.tool_description,
            "date": datetime.now().strftime("%d %B %Y"),
            "delegation_instructions": "",
            "delegation_instructions_xml": "",
        }
>>>>>>> 201f0124

    def set_block(self, block_name: str, content: str):
        """Adds or updates a prompt block."""
        self.prompt_manager.set_block(block_name, content)

    def set_prompt_variable(self, variable_name: str, value: Any):
        """Sets or updates a prompt variable."""
        self.prompt_manager.set_variable(variable_name, value)

    def _prepare_metadata(self, input_data: dict) -> dict:
        """
        Prepare metadata from input data.

        Args:
            input_data (dict): Input data containing user information

        Returns:
            dict: Processed metadata
        """
        EXCLUDED_KEYS = {"user_id", "session_id", "input", "metadata", "files", "images", "tool_params"}
        custom_metadata = input_data.get("metadata", {}).copy()
        custom_metadata.update({k: v for k, v in input_data.items() if k not in EXCLUDED_KEYS})

        if "files" in custom_metadata:
            del custom_metadata["files"]
        if "images" in custom_metadata:
            del custom_metadata["images"]
        if "tool_params" in custom_metadata:
            del custom_metadata["tool_params"]

        user_id = input_data.get("user_id")
        session_id = input_data.get("session_id")

        if user_id:
            custom_metadata["user_id"] = user_id
        if session_id:
            custom_metadata["session_id"] = session_id

        return custom_metadata

    def execute(
        self,
        input_data: AgentInputSchema,
        input_message: Message | VisionMessage | None = None,
        config: RunnableConfig | None = None,
        **kwargs,
    ) -> dict[str, Any]:
        """
        Executes the agent with the given input data.
        """
        input_dict = dict(input_data)
        log_data = input_dict.copy()

        if log_data.get("images"):
            log_data["images"] = [f"image_{i}" for i in range(len(log_data["images"]))]

        if log_data.get("files"):
            log_data["files"] = [f"file_{i}" for i in range(len(log_data["files"]))]

        logger.info(f"Agent {self.name} - {self.id}: started with input {log_data}")
        self.reset_run_state()
        config = ensure_config(config)
        self.run_on_node_execute_run(config.callbacks, **kwargs)

        custom_metadata = self._prepare_metadata(input_dict)
        self._current_call_context = {
            "user_id": input_dict.get("user_id"),
            "session_id": input_dict.get("session_id"),
            "metadata": custom_metadata,
        }

        input_message = input_message or self.input_message or Message(role=MessageRole.USER, content=input_data.input)
        input_message = input_message.format_message(**input_dict)

        use_memory = self.memory and (input_dict.get("user_id") or input_dict.get("session_id"))

        if use_memory:
            history_messages = self._retrieve_memory(input_dict)
            if len(history_messages) > 0:
                history_messages.insert(
                    0,
                    Message(
                        role=MessageRole.SYSTEM,
                        content="Below is the previous conversation history. "
                        "Use this context to inform your response.",
                    ),
                )
            if isinstance(input_message, Message):
                memory_content = input_message.content
            else:
                text_parts = [
                    content.text for content in input_message.content if isinstance(content, VisionMessageTextContent)
                ]
                memory_content = " ".join(text_parts) if text_parts else "Image input"
            self.memory.add(role=MessageRole.USER, content=memory_content, metadata=custom_metadata)
        else:
            history_messages = None

        if self.role:
            # Only auto-wrap the entire role in a raw block if the user did not
            # provide explicit raw/endraw markers. This allows roles to mix
            # literal sections (via raw) with Jinja variables like {{ input }}
            # without creating nested raw blocks.
            if ("{% raw %}" in self.role) or ("{% endraw %}" in self.role):
                self.prompt_manager.set_block("role", self.role)
            else:
                self.prompt_manager.set_block("role", f"{{% raw %}}{self.role}{{% endraw %}}")

        files = input_data.files
        uploaded_file_names: set[str] = set()
        if files:
            if not self.file_store_backend:
                self.file_store = FileStoreConfig(enabled=True, backend=InMemoryFileStore())
                self.tools.append(FileReadTool(file_store=self.file_store.backend, llm=self.llm))
                self.tools.append(FileSearchTool(file_store=self.file_store.backend))
                self.tools.append(FileListTool(file_store=self.file_store.backend))
                self._init_prompt_blocks()
            normalized_files = self._ensure_named_files(files)
            uploaded_file_names = {
                getattr(f, "name", None)
                for f in normalized_files
                if hasattr(f, "name") and getattr(f, "name") is not None
            }
            input_message = self._inject_attached_files_into_message(input_message, normalized_files)

        if input_data.tool_params:
            kwargs["tool_params"] = input_data.tool_params

<<<<<<< HEAD
        self.prompt_manager.update_variables(dict(input_data))
=======
        self._prompt_variables.update(input_dict)
>>>>>>> 201f0124
        kwargs = kwargs | {"parent_run_id": kwargs.get("run_id")}
        kwargs.pop("run_depends", None)

        try:
            result = self._run_agent(input_message, history_messages, config=config, **kwargs)
        finally:
            self._current_call_context = None

        if use_memory:
            self.memory.add(role=MessageRole.ASSISTANT, content=result, metadata=custom_metadata)

        execution_result = {
            "content": result,
        }

        if self.file_store_backend and not self.file_store_backend.is_empty():
            stored_files = self.file_store_backend.list_files_bytes()
            filtered_files = self._filter_generated_files(stored_files, uploaded_file_names)
            if filtered_files:
                execution_result["files"] = filtered_files
                logger.info(
                    f"Agent {self.name} - {self.id}: returning {len(filtered_files)} generated file(s) in FileStore"
                )

        logger.info(f"Node {self.name} - {self.id}: finished with RESULT:\n{str(result)[:200]}...")

        return execution_result

    def retrieve_conversation_history(
        self,
        user_query: str = None,
        user_id: str = None,
        session_id: str = None,
        limit: int = None,
        strategy: MemoryRetrievalStrategy = MemoryRetrievalStrategy.ALL,
    ) -> list[Message]:
        """
        Retrieves conversation history for the agent using the specified strategy.

        Args:
            user_query: Current user input to find relevant context (for RELEVANT/HYBRID strategies)
            user_id: Optional user identifier
            session_id: Optional session identifier
            limit: Maximum number of messages to return (defaults to memory_limit)
            strategy: Which retrieval strategy to use (ALL, RELEVANT, or HYBRID)

        Returns:
            List of messages forming a valid conversation context
        """
        if not self.memory or not (user_id or session_id):
            return []

        filters = {}
        if user_id:
            filters["user_id"] = user_id
        if session_id:
            filters["session_id"] = session_id

        limit = limit or self.memory_limit

        if strategy == MemoryRetrievalStrategy.RELEVANT and not user_query:
            logger.warning("RELEVANT strategy selected but no user_query provided - falling back to ALL")
            strategy = MemoryRetrievalStrategy.ALL

        conversation = self.memory.get_agent_conversation(
            query=user_query,
            limit=limit,
            filters=filters,
            strategy=strategy,
        )
        return conversation

    def _retrieve_memory(self, input_data: dict) -> list[Message]:
        """
        Retrieves memory messages when user_id and/or session_id are provided.
        """
        user_id = input_data.get("user_id")
        session_id = input_data.get("session_id")

        user_query = input_data.get("input", "")
        history_messages = self.retrieve_conversation_history(
            user_query=user_query,
            user_id=user_id,
            session_id=session_id,
            strategy=self.memory_retrieval_strategy,
        )
        logger.info("Agent %s - %s: retrieved %d messages from memory", self.name, self.id, len(history_messages))
        return history_messages

    def _run_llm(
        self, messages: list[Message | VisionMessage], config: RunnableConfig | None = None, **kwargs
    ) -> RunnableResult:
        """Runs the LLM with a given prompt and handles streaming or full responses.

        Args:
            messages (list[Message | VisionMessage]): Input messages for llm.
            config (Optional[RunnableConfig]): Configuration for the runnable.
            kwargs: Additional keyword arguments.

        Returns:
            RunnableResult: Generated response.
        """
        try:
            llm_result = self.llm.run(
                input_data={},
                config=config,
                prompt=Prompt(messages=messages),
                run_depends=deepcopy(self._run_depends),
                **kwargs,
            )
            self._run_depends = [NodeDependency(node=self.llm).to_dict(for_tracing=True)]
            if llm_result.status != RunnableStatus.SUCCESS:
                error_message = f"LLM '{self.llm.name}' failed: {llm_result.error.message}"
                raise ValueError({error_message})

            return llm_result

        except Exception as e:
            raise e

    def stream_content(
        self,
        content: str | dict,
        source: str,
        step: str,
        config: RunnableConfig | None = None,
        **kwargs,
    ) -> str | dict:
        """
        Streams data.

        Args:
            content (str | dict): Data that will be streamed.
            source (str): Source of the content.
            step (str): Description of the step.
            config (Optional[RunnableConfig]): Configuration for the runnable.
            **kwargs: Additional keyword arguments.

        Returns:
            str | dict: Streamed data.
        """
        if not isinstance(source, str):
            raise ValueError(
                f"stream_content source parameter must be a string, got {type(source).__name__}: {source}. "
                f"This likely indicates incorrect parameter passing from the calling code."
            )

        return self.stream_response(content=content, source=source, step=step, config=config, **kwargs)

    def stream_response(
        self, content: str | dict, source: str, step: str, config: RunnableConfig | None = None, **kwargs
    ):
        if not isinstance(source, str):
            raise ValueError(
                f"stream_response source parameter must be a string, got {type(source).__name__}: {source}. "
                f"This likely indicates a parameter ordering issue in the calling code."
            )

        response_for_stream = StreamChunk(
            choices=[StreamChunkChoice(delta=StreamChunkChoiceDelta(content=content, source=source, step=step))]
        )

        self.run_on_node_execute_stream(
            callbacks=config.callbacks,
            chunk=response_for_stream.model_dump(),
            **kwargs,
        )
        return content

    def _run_agent(
        self,
        input_message: Message | VisionMessage,
        history_messages: list[Message] | None = None,
        config: RunnableConfig | None = None,
        **kwargs,
    ) -> str:
        """Runs the agent with the generated prompt and handles exceptions."""
        formatted_prompt = self.generate_prompt()
        system_message = Message(role=MessageRole.SYSTEM, content=formatted_prompt)
        if history_messages:
            self._prompt.messages = [system_message, *history_messages, input_message]
        else:
            self._prompt.messages = [system_message, input_message]

        try:
            llm_result = self._run_llm(self._prompt.messages, config=config, **kwargs).output["content"]
            self._prompt.messages.append(Message(role=MessageRole.ASSISTANT, content=llm_result))

            if self.streaming.enabled:
                return self.stream_content(
                    content=llm_result,
                    source=self.name,
                    step="answer",
                    config=config,
                    **kwargs,
                )
            return llm_result

        except Exception as e:
            raise e

    def _get_tool(self, action: str) -> Node:
        """Retrieves the tool corresponding to the given action."""
        tool = self.tool_by_names.get(self.sanitize_tool_name(action))
        if not tool:
            raise AgentUnknownToolException(
                f"Unknown tool: {action}."
                "Use only available tools and provide only the tool's name in the action field. "
                "Do not include any additional reasoning. "
                "Please correct the action field or state that you cannot answer the question."
            )
        return tool

    def _apply_parameters(self, merged_input: dict, params: dict, source: str, debug_info: list = None):
        """Apply parameters from the specified source to the merged input."""
        if debug_info is None:
            debug_info = []
        for key, value in params.items():
            if key in merged_input and isinstance(value, dict) and isinstance(merged_input[key], dict):
                merged_nested = merged_input[key].copy()
                merged_input[key] = deep_merge(value, merged_nested)
                debug_info.append(f"  - From {source}: Merged nested {key}")
            else:
                merged_input[key] = value
                debug_info.append(f"  - From {source}: Set {key}={value}")

    def _regenerate_node_ids(self, obj: Any) -> Any:
        """Recursively assign new IDs to cloned nodes and nested models."""
        if isinstance(obj, BaseModel):
            if hasattr(obj, "id"):
                setattr(obj, "id", str(uuid4()))

            for field_name in getattr(obj, "model_fields", {}):
                value = getattr(obj, field_name)
                if isinstance(value, list):
                    setattr(obj, field_name, [self._regenerate_node_ids(item) for item in value])
                elif isinstance(value, dict):
                    setattr(obj, field_name, {k: self._regenerate_node_ids(v) for k, v in value.items()})
                else:
                    setattr(obj, field_name, self._regenerate_node_ids(value))
            return obj
        if isinstance(obj, list):
            return [self._regenerate_node_ids(item) for item in obj]
        if isinstance(obj, dict):
            return {k: self._regenerate_node_ids(v) for k, v in obj.items()}
        return obj

    def _clone_tool_for_execution(self, tool: Node, config: RunnableConfig | None) -> tuple[Node, RunnableConfig]:
        """Clone tool and align config overrides so each execution is isolated."""
        base_config = ensure_config(config)
        try:
            tool_copy = self._regenerate_node_ids(tool.clone())
        except Exception as e:
            logger.warning(f"Agent {self.name} - {self.id}: failed to clone tool {tool.name}: {e}")
            return tool, base_config

        local_config = base_config
        try:
            local_config = base_config.model_copy(deep=False)
            original_override = base_config.nodes_override.get(tool.id)
            if original_override:
                local_config.nodes_override[tool_copy.id] = original_override
        except Exception as e:
            logger.warning(
                f"Agent {self.name} - {self.id}: failed to prepare config override for cloned tool {tool.name}: {e}"
            )
            local_config = base_config

        return tool_copy, local_config

    def _run_tool(
        self,
        tool: Node,
        tool_input: dict,
        config,
        update_run_depends: bool = True,
        collect_dependency: bool = False,
        delegate_final: bool = False,
        **kwargs,
    ) -> Any:
        """Runs a specific tool with the given input."""
        merged_input = tool_input.copy() if isinstance(tool_input, dict) else {"input": tool_input}

        if not self.delegation_allowed:
            if delegate_final and self.verbose:
                logger.debug(
                    "Agent %s - %s: delegate_final ignored because delegation_allowed is False",
                    self.name,
                    self.id,
                )
            delegate_final = False
            if isinstance(merged_input, dict) and "delegate_final" in merged_input:
                if self.verbose:
                    logger.debug(
                        "Agent %s - %s: delegate_final removed from tool input because delegation_allowed is False",
                        self.name,
                        self.id,
                    )
                merged_input.pop("delegate_final", None)

        if isinstance(tool, ContextManagerTool):
            merged_input["history"] = self._prompt.messages[self._history_offset :]

        raw_tool_params = kwargs.get("tool_params", ToolParams())
        tool_params = (
            ToolParams.model_validate(raw_tool_params) if isinstance(raw_tool_params, dict) else raw_tool_params
        )

        if self.file_store_backend and tool.is_files_allowed:
            for field_name, field in tool.input_schema.model_fields.items():
                if field.json_schema_extra and field.json_schema_extra.get("map_from_storage", False):
                    if field_name in merged_input:
                        merged_input[field_name] = FileMappedInput(
                            input=merged_input[field_name], files=self.file_store_backend.list_files_bytes()
                        )
                    else:
                        merged_input[field_name] = self.file_store_backend.list_files_bytes()
            if isinstance(tool, Python):
                merged_input["files"] = self.file_store_backend.list_files_bytes()

        if tool_params:
            debug_info = []
            if self.verbose:
                debug_info.append(f"Tool parameter merging for {tool.name} (ID: {tool.id}):")
                debug_info.append(f"Starting with input: {merged_input}")

            # 1. Apply global parameters (lowest priority)
            global_params = tool_params.global_params
            if global_params:
                self._apply_parameters(merged_input, global_params, "global", debug_info)

            # 2. Apply parameters by tool name (medium priority)
            name_params_any = tool_params.by_name_params.get(tool.name) or tool_params.by_name_params.get(
                self.sanitize_tool_name(tool.name)
            )
            if name_params_any:
                if isinstance(name_params_any, ToolParams):
                    if self.verbose:
                        debug_info.append(
                            f"  - From name:{tool.name}: encountered nested ToolParams (ignored for non-agent tool)"
                        )
                elif isinstance(name_params_any, dict):
                    self._apply_parameters(merged_input, name_params_any, f"name:{tool.name}", debug_info)

            # 3. Apply parameters by tool ID (highest priority)
            id_params_any = tool_params.by_id_params.get(tool.id)
            if id_params_any:
                if isinstance(id_params_any, ToolParams):
                    if self.verbose:
                        debug_info.append(
                            f"  - From id:{tool.id}: encountered nested ToolParams (ignored for non-agent tool)"
                        )
                elif isinstance(id_params_any, dict):
                    self._apply_parameters(merged_input, id_params_any, f"id:{tool.id}", debug_info)

            if self.verbose and debug_info:
                logger.debug("\n".join(debug_info))

        child_kwargs = kwargs | {"recoverable_error": True}
        is_child_agent = isinstance(tool, Agent)

        if is_child_agent and self._current_call_context:
            child_context = self._build_child_agent_context(tool)
            for ctx_key in ("user_id", "session_id"):
                if ctx_key not in merged_input and child_context.get(ctx_key):
                    merged_input[ctx_key] = child_context[ctx_key]
            if "metadata" not in merged_input and child_context.get("metadata"):
                merged_input["metadata"] = child_context["metadata"]

        if is_child_agent and tool_params:
            nested_any = (
                tool_params.by_id_params.get(getattr(tool, "id", ""))
                or tool_params.by_name_params.get(getattr(tool, "name", ""))
                or tool_params.by_name_params.get(self.sanitize_tool_name(getattr(tool, "name", "")))
            )
            if nested_any:
                if isinstance(nested_any, ToolParams):
                    nested_tp = nested_any
                elif isinstance(nested_any, dict):
                    nested_tp = ToolParams.model_validate(nested_any)
                else:
                    nested_tp = None
                if nested_tp:
                    child_kwargs = child_kwargs | {"tool_params": nested_tp}

        effective_delegate_final = delegate_final and is_child_agent
        if is_child_agent and isinstance(merged_input, dict) and "delegate_final" in merged_input:
            effective_delegate_final = effective_delegate_final or bool(merged_input.pop("delegate_final"))

        tool_to_run = tool
        tool_config = ensure_config(config)
        if getattr(self, "parallel_tool_calls_enabled", False):
            tool_to_run, tool_config = self._clone_tool_for_execution(tool, tool_config)

        tool_result = tool_to_run.run(
            input_data=merged_input,
            config=tool_config,
            run_depends=deepcopy(self._run_depends),
            **child_kwargs,
        )
        dependency_node = tool_to_run if tool_to_run is not tool else tool
        dependency_dict = NodeDependency(node=dependency_node).to_dict(for_tracing=True)
        if update_run_depends:
            self._run_depends = [dependency_dict]
        if tool_result.status != RunnableStatus.SUCCESS:
            error_message = f"Tool '{tool.name}' failed: {tool_result.error.to_dict()}"
            if tool_result.error.recoverable:
                raise ToolExecutionException({error_message})
            else:
                raise ValueError({error_message})
        tool_result_output_content = tool_result.output.get("content")

        self._handle_tool_generated_files(tool, tool_result)

        tool_result_content_processed = process_tool_output_for_agent(
            content=tool_result_output_content,
            max_tokens=self.tool_output_max_length,
            truncate=self.tool_output_truncate_enabled and not effective_delegate_final,
        )

        self._tool_cache[ToolCacheEntry(action=tool.name, action_input=tool_input)] = tool_result_content_processed

        output_files = tool_result.output.get("files", [])
        if collect_dependency:
            return tool_result_content_processed, output_files, dependency_dict

        return tool_result_content_processed, output_files

    def _ensure_named_files(self, files: list[io.BytesIO | bytes]) -> list[io.BytesIO | bytes]:
        """Ensure all uploaded files have name and description attributes and store them in file_store if available."""
        named = []
        for i, f in enumerate(files):
            if isinstance(f, bytes):
                bio = io.BytesIO(f)
                bio.name = f"file_{i}.bin"
                bio.description = "User-provided file"

                if self.file_store_backend:
                    try:
                        self.file_store_backend.store(
                            file_path=bio.name,
                            content=f,
                            content_type="application/octet-stream",
                            metadata={"description": bio.description, "source": "user_upload"},
                            overwrite=True,
                        )
                    except Exception as e:
                        logger.warning(f"Failed to store file {bio.name} in file_store: {e}")

                named.append(bio)
            elif isinstance(f, io.BytesIO):
                if not hasattr(f, "name"):
                    f.name = f"file_{i}"
                if not hasattr(f, "description"):
                    f.description = "User-provided file"

                if self.file_store_backend:
                    try:
                        content = f.read()
                        f.seek(0)

                        self.file_store_backend.store(
                            file_path=f.name,
                            content=content,
                            content_type="application/octet-stream",
                            metadata={"description": f.description, "source": "user_upload"},
                            overwrite=True,
                        )
                    except Exception as e:
                        logger.warning(f"Failed to store file {f.name} in file_store: {e}")

                named.append(f)
            else:
                named.append(f)
        return named

    def _handle_tool_generated_files(self, tool: Node, tool_result: RunnableResult) -> None:
        """
        Handle files generated by tools and store them in the file store.

        Args:
            tool: The tool that generated the files
            tool_result: The result from the tool execution
        """
        if not self.file_store_backend:
            return

        if isinstance(tool_result.output, dict) and "files" in tool_result.output:
            tool_files = tool_result.output.get("files", [])
            if tool_files:
                stored_files = []
                for file in tool_files:
                    if isinstance(file, io.BytesIO):
                        file_name = getattr(file, "name", f"file_{id(file)}.bin")
                        file_description = getattr(file, "description", "Tool-generated file")
                        content_type = getattr(file, "content_type", "application/octet-stream")

                        content = file.read()
                        file.seek(0)

                        self.file_store_backend.store(
                            file_path=file_name,
                            content=content,
                            content_type=content_type,
                            metadata={"description": file_description, "source": "tool_generated"},
                            overwrite=True,
                        )
                        stored_files.append(file_name)
                    elif isinstance(file, bytes):
                        file_name = f"file_{id(file)}.bin"
                        file_description = f"Tool-{tool.name}-generated file"
                        content_type = "application/octet-stream"
                        self.file_store_backend.store(
                            file_path=file_name,
                            content=file,
                            content_type=content_type,
                            metadata={"description": file_description, "source": "tool_generated"},
                            overwrite=True,
                        )
                        stored_files.append(file_name)
                    else:
                        logger.warning(f"Unsupported file type from tool '{tool.name}': {type(file)}")

                logger.info(f"Tool '{tool.name}' generated {len(stored_files)} file(s): {stored_files}")

    INTERNAL_CACHE_SUFFIXES: ClassVar[tuple[str, ...]] = (EXTRACTED_TEXT_SUFFIX,)

    @classmethod
    def _filter_generated_files(cls, files: list[io.BytesIO], uploaded_names: set[str]) -> list[io.BytesIO]:
        if not files:
            return []

        filtered: list[io.BytesIO] = []
        for file in files:
            name = getattr(file, "name", None)
            if not name:
                filtered.append(file)
                continue
            if name in uploaded_names:
                continue
            if cls._is_internal_cache_file(name, uploaded_names):
                continue
            filtered.append(file)
        return filtered

    @classmethod
    def _is_internal_cache_file(cls, name: str, uploaded_names: set[str]) -> bool:
        for suffix in cls.INTERNAL_CACHE_SUFFIXES:
            if not name.endswith(suffix):
                continue
            base_name = name[: -len(suffix)]
            if not base_name:
                return True
            if (not uploaded_names) or (base_name in uploaded_names):
                return True
        return False

    def _inject_attached_files_into_message(
        self, input_message: Message | VisionMessage, files: list[io.BytesIO]
    ) -> Message | VisionMessage:
        if not files:
            return input_message

        if not isinstance(input_message, Message):
            return input_message

        file_lines = []

        for f in files:
            name = getattr(f, "name", None) or "unnamed_file"
            description = getattr(f, "description", "") or ""
            description = description.strip()
            if description:
                file_lines.append(f"- {name}: {description}")
            else:
                file_lines.append(f"- {name}")

        if not file_lines:
            return input_message

        file_section = "\n".join(["\nAttached files available to you:"] + file_lines) + "\n"
        preview_section = self._build_file_previews_section(files)
        if preview_section:
            file_section = f"{file_section}{preview_section}"

        if isinstance(input_message.content, str):
            input_message.content = f"{input_message.content.rstrip()}{file_section}"
        else:
            input_message.content = input_message.content + file_section

        return input_message

    def _build_file_previews_section(self, files: list[io.BytesIO]) -> str:
        """Build a short, truncated preview section for uploaded files."""
        if not files or self.file_attachment_preview_bytes <= 0:
            return ""

        previews: list[str] = []
        max_bytes = max(1, self.file_attachment_preview_bytes)
        for file_obj in files:
            preview = self._extract_file_preview(file_obj, max_bytes)
            if preview:
                previews.append(preview)

        if not previews:
            return ""

        return "\n".join(["File previews (truncated, may be incomplete):", *previews]) + "\n"

    @staticmethod
    def _extract_file_preview(file_obj: io.BytesIO, max_bytes: int) -> str:
        """Extract a textual/hex preview from a BytesIO without consuming it."""
        if not hasattr(file_obj, "read"):
            return ""

        seekable = hasattr(file_obj, "seek")
        position = 0
        if seekable:
            try:
                position = file_obj.tell()
            except Exception:
                seekable = False

        try:
            if seekable:
                file_obj.seek(0)
            snippet = file_obj.read(max_bytes)
        except Exception:
            return ""
        finally:
            if seekable:
                try:
                    file_obj.seek(position)
                except Exception as exc:
                    logger.debug(
                        "Failed to restore file pointer for preview on %s: %s", getattr(file_obj, "name", ""), exc
                    )

        if not snippet:
            return ""

        try:
            preview_text = snippet.decode("utf-8")
            descriptor = "text"
        except UnicodeDecodeError:
            preview_text = snippet.hex()
            descriptor = "hex"

        suffix = "..." if len(snippet) >= max_bytes else ""
        name = getattr(file_obj, "name", "uploaded_file")
        return f"- {name} ({descriptor} preview): {preview_text}{suffix}"

    @property
    def file_store_backend(self) -> FileStore | None:
        """Get the file store backend from the configuration if enabled."""
        return self.file_store.backend if self.file_store.enabled else None

    @property
    def tool_description(self) -> str:
        """Returns a description of the tools available to the agent."""
        return (
            "\n".join(
                [
                    f"{tool.name}:\n <{tool.name}_description>\n{tool.description.strip()}\n<\\{tool.name}_description>"
                    for tool in self.tools
                ]
            )
            if self.tools
            else ""
        )

    @property
    def tool_names(self) -> str:
        """Returns a comma-separated list of tool names available to the agent."""
        return ",".join([self.sanitize_tool_name(tool.name) for tool in self.tools])

    @property
    def tool_by_names(self) -> dict[str, Node]:
        """Returns a dictionary mapping tool names to their corresponding Node objects."""
        return {self.sanitize_tool_name(tool.name): tool for tool in self.tools}

    def reset_run_state(self):
        """Resets the agent's run state."""
        self._intermediate_steps = {}
        self._run_depends = []
        self._tool_cache: dict[ToolCacheEntry, Any] = {}

    def generate_prompt(self, block_names: list[str] | None = None, **kwargs) -> str:
        """Generates the prompt using specified blocks and variables."""
        return self.prompt_manager.generate_prompt(block_names=block_names, **kwargs)

    def _build_child_agent_context(self, child_agent: "Agent") -> dict[str, Any]:
        """Return context for child agents with per-agent ids to isolate their memory."""
        if not self._current_call_context:
            return {}

        suffix_raw = getattr(child_agent, "name", None) or getattr(child_agent, "id", None) or "subagent"
        suffix_clean = self.sanitize_tool_name(str(suffix_raw)) or "subagent"
        child_context: dict[str, Any] = {}

        for ctx_key in ("user_id", "session_id"):
            base_val = self._current_call_context.get(ctx_key)
            if base_val:
                child_context[ctx_key] = f"{base_val}:{suffix_clean}"

        if metadata := self._current_call_context.get("metadata"):
            child_context["metadata"] = metadata

        return child_context

    def _build_child_agent_context(self, child_agent: "Agent") -> dict[str, Any]:
        """Return context for child agents with per-agent ids to isolate their memory."""
        if not self._current_call_context:
            return {}

        suffix_raw = getattr(child_agent, "name", None) or getattr(child_agent, "id", None) or "subagent"
        suffix_clean = self.sanitize_tool_name(str(suffix_raw)) or "subagent"
        child_context: dict[str, Any] = {}

        for ctx_key in ("user_id", "session_id"):
            base_val = self._current_call_context.get(ctx_key)
            if base_val:
                child_context[ctx_key] = f"{base_val}:{suffix_clean}"

        if metadata := self._current_call_context.get("metadata"):
            child_context["metadata"] = metadata

        return child_context

    def get_clone_attr_initializers(self) -> dict[str, Callable[[Node], Any]]:
        base = super().get_clone_attr_initializers()
        from dynamiq.prompts import Prompt

        base.update(
            {
                "_prompt": (lambda _self: Prompt(messages=[]) if Prompt else None),
            }
        )
        return base


class AgentManagerInputSchema(BaseModel):
    action: str = Field(..., description="Parameter to provide action to the manager")
    model_config = ConfigDict(extra="allow", strict=True, arbitrary_types_allowed=True)

    @model_validator(mode="after")
    def validate_action(self, context):
        action = self.action
        if not action or action not in context.context.get("actions"):
            error_message = (
                f"Invalid or missing action: {action}. "  # nosec B608: Static message construction, not SQL-related.
                "Please select an action "
                f"from {context.context.get('actions')}"  # nosec B608: Static message construction, not SQL-related.
            )
            raise InvalidActionException(error_message)
        return self


class AgentManager(Agent):
    """Manager class that extends the Agent class to include specific actions."""

    _actions: dict[str, Callable] = PrivateAttr(default_factory=dict)
    name: str = "Agent Manager"
    input_schema: ClassVar[type[AgentManagerInputSchema]] = AgentManagerInputSchema

    def __init__(self, **kwargs):
        super().__init__(**kwargs)
        self._init_actions()

        # Setup manager-specific prompts
        self.prompt_manager.setup_for_agent_manager(manager_type="default")

    def to_dict(self, **kwargs) -> dict:
        """Converts the instance to a dictionary."""
        data = super().to_dict(**kwargs)
        data["_actions"] = {
            k: getattr(action, "__name__", str(action))
            for k, action in self._actions.items()
        }
        return data

    def _init_actions(self):
        """Initializes the default actions for the manager."""
        self._actions = {
            "plan": self._plan,
            "assign": self._assign,
            "final": self._final,
            "handle_input": self._handle_input,
        }

    def add_action(self, name: str, action: Callable):
        """Adds a custom action to the manager."""
        self._actions[name] = action

    def get_context_for_input_schema(self) -> dict:
        """Provides context for input schema that is required for proper validation."""
        return {"actions": list(self._actions.keys())}

    def execute(
        self, input_data: AgentManagerInputSchema, config: RunnableConfig | None = None, **kwargs
    ) -> dict[str, Any]:
        """Executes the manager agent with the given input data and action."""
        log_data = dict(input_data).copy()

        if log_data.get("images"):
            log_data["images"] = [f"image_{i}" for i in range(len(log_data["images"]))]

        if log_data.get("files"):
            log_data["files"] = [f"file_{i}" for i in range(len(log_data["files"]))]

        logger.info(f"Agent {self.name} - {self.id}: started with input {log_data}")
        self.reset_run_state()
        config = config or RunnableConfig()
        self.run_on_node_execute_run(config.callbacks, **kwargs)

        action = input_data.action

        self.prompt_manager.update_variables(dict(input_data))

        kwargs = kwargs | {"parent_run_id": kwargs.get("run_id")}
        kwargs.pop("run_depends", None)
        _result_llm = self._actions[action](config=config, **kwargs)
        result = {"action": action, "result": _result_llm}

        execution_result = {
            "content": result,
        }
        logger.info(f"Agent {self.name} - {self.id}: finished with RESULT:\n{str(result)[:200]}...")

        return execution_result

    def _plan(self, config: RunnableConfig, **kwargs) -> str:
        """Executes the 'plan' action."""
        prompt = self.prompt_manager.render_block("plan", **kwargs)
        llm_result = self._run_llm([Message(role=MessageRole.USER, content=prompt)], config, **kwargs).output["content"]

        return llm_result

    def _assign(self, config: RunnableConfig, **kwargs) -> str:
        """Executes the 'assign' action."""
        prompt = self.prompt_manager.render_block("assign", **kwargs)
        llm_result = self._run_llm([Message(role=MessageRole.USER, content=prompt)], config, **kwargs).output["content"]

        return llm_result

    def _final(self, config: RunnableConfig, **kwargs) -> str:
        """Executes the 'final' action."""
        prompt = self.prompt_manager.render_block("final", **kwargs)
        llm_result = self._run_llm([Message(role=MessageRole.USER, content=prompt)], config, **kwargs).output["content"]
        if self.streaming.enabled:
            return self.stream_content(
                content=llm_result,
                step="manager_final_output",
                source=self.name,
                config=config,
                **kwargs,
            )
        return llm_result

    def _handle_input(self, config: RunnableConfig, **kwargs) -> str:
        """
        Executes the single 'handle_input' action to either respond or plan
        based on user request complexity.
        """
        prompt = self.prompt_manager.render_block("handle_input", **kwargs)
        llm_result = self._run_llm([Message(role=MessageRole.USER, content=prompt)], config, **kwargs).output["content"]
        return llm_result<|MERGE_RESOLUTION|>--- conflicted
+++ resolved
@@ -211,6 +211,10 @@
         default=False,
         description="Allow returning a child agent tool's output directly via delegate_final flag.",
     )
+    delegation_allowed: bool = Field(
+        default=False,
+        description="Allow returning a child agent tool's output directly via delegate_final flag.",
+    )
     memory: Memory | None = Field(None, description="Memory node for the agent.")
     memory_limit: int = Field(100, description="Maximum number of messages to retrieve from memory")
     memory_retrieval_strategy: MemoryRetrievalStrategy | None = MemoryRetrievalStrategy.ALL
@@ -238,10 +242,7 @@
     _history_offset: int = PrivateAttr(
         default=2,  # Offset to the first message (default: 2 — system and initial user messages).
     )
-<<<<<<< HEAD
     prompt_manager: AgentPromptManager = Field(default_factory=AgentPromptManager)
-=======
->>>>>>> 201f0124
     _current_call_context: dict[str, Any] | None = PrivateAttr(default=None)
 
     model_config = ConfigDict(arbitrary_types_allowed=True)
@@ -386,7 +387,6 @@
 
     def _init_prompt_blocks(self):
         """Initializes default prompt blocks and variables."""
-<<<<<<< HEAD
         # Initialize prompt manager for this agent
         model_name = getattr(self.llm, "model", None)
 
@@ -394,20 +394,6 @@
         self.prompt_manager.setup_for_base_agent()
         # Defaults; overwritten by ReAct agent / per-call logic when delegation is enabled.
         self.prompt_manager.update_variables({"delegation_instructions": "", "delegation_instructions_xml": ""})
-=======
-        self._prompt_blocks = {
-            "date": "{{ date }}",
-            "tools": "{{ tool_description }}",
-            "instructions": "",
-            "context": "{{ context }}",
-        }
-        self._prompt_variables = {
-            "tool_description": self.tool_description,
-            "date": datetime.now().strftime("%d %B %Y"),
-            "delegation_instructions": "",
-            "delegation_instructions_xml": "",
-        }
->>>>>>> 201f0124
 
     def set_block(self, block_name: str, content: str):
         """Adds or updates a prompt block."""
@@ -536,11 +522,7 @@
         if input_data.tool_params:
             kwargs["tool_params"] = input_data.tool_params
 
-<<<<<<< HEAD
         self.prompt_manager.update_variables(dict(input_data))
-=======
-        self._prompt_variables.update(input_dict)
->>>>>>> 201f0124
         kwargs = kwargs | {"parent_run_id": kwargs.get("run_id")}
         kwargs.pop("run_depends", None)
 
@@ -1251,25 +1233,6 @@
 
         return child_context
 
-    def _build_child_agent_context(self, child_agent: "Agent") -> dict[str, Any]:
-        """Return context for child agents with per-agent ids to isolate their memory."""
-        if not self._current_call_context:
-            return {}
-
-        suffix_raw = getattr(child_agent, "name", None) or getattr(child_agent, "id", None) or "subagent"
-        suffix_clean = self.sanitize_tool_name(str(suffix_raw)) or "subagent"
-        child_context: dict[str, Any] = {}
-
-        for ctx_key in ("user_id", "session_id"):
-            base_val = self._current_call_context.get(ctx_key)
-            if base_val:
-                child_context[ctx_key] = f"{base_val}:{suffix_clean}"
-
-        if metadata := self._current_call_context.get("metadata"):
-            child_context["metadata"] = metadata
-
-        return child_context
-
     def get_clone_attr_initializers(self) -> dict[str, Callable[[Node], Any]]:
         base = super().get_clone_attr_initializers()
         from dynamiq.prompts import Prompt
