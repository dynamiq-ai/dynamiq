import re
from functools import cached_property
from typing import Any

from pydantic import BaseModel, TypeAdapter

from dynamiq.connections.managers import ConnectionManager
from dynamiq.nodes import NodeGroup
from dynamiq.nodes.agents.base import Agent
from dynamiq.nodes.agents.orchestrators.linear_manager import LinearAgentManager
from dynamiq.nodes.agents.orchestrators.orchestrator import Orchestrator
from dynamiq.nodes.node import NodeDependency
from dynamiq.runnables import RunnableConfig, RunnableStatus
from dynamiq.utils.logger import logger


class Task(BaseModel):
    """
    Represents a single task in the LinearOrchestrator system.

    Attributes:
        id (int): Unique identifier for the task.
        name (str): Name of the task.
        description (str): Detailed description of the task.
        dependencies (list[int]): List of task IDs that this task depends on.
        output: dict[str, Any] | str: Expected output of the task.
    """

    id: int
    name: str
    description: str
    dependencies: list[int]
    output: dict[str, Any] | str


class LinearOrchestrator(Orchestrator):
    """
    Manages the execution of tasks by coordinating multiple agents and leveraging LLM (Large Language Model).

    Attributes:
        manager (ManagerAgent): The managing agent responsible for overseeing the orchestration process.
        agents (List[BaseAgent]): List of specialized agents available for task execution.
        objective (Optional[str]): The main objective of the orchestration.
        use_summarizer (Optional[bool]): Indicates if a final summarizer is used.
        summarize_all_answers (Optional[bool]): Indicates whether to summarize answers to all tasks
             or use only last one. Will only be applied if use_summarizer is set to True.

    """

    name: str | None = "LinearOrchestrator"
    group: NodeGroup = NodeGroup.AGENTS
    manager: LinearAgentManager
    agents: list[Agent] = []
    use_summarizer: bool = True
    summarize_all_answers: bool = True

    def __init__(self, **kwargs):
        super().__init__(**kwargs)
        self._results = {}
        self._run_depends = []

    @property
    def to_dict_exclude_params(self):
        return super().to_dict_exclude_params | {"manager": True, "agents": True}

    def to_dict(self, **kwargs) -> dict:
        """Converts the instance to a dictionary.

        Returns:
            dict: A dictionary representation of the instance.
        """
        data = super().to_dict(**kwargs)
        data["manager"] = self.manager.to_dict(**kwargs)
        data["agents"] = [agent.to_dict(**kwargs) for agent in self.agents]
        return data

    def reset_run_state(self):
        self._results = {}
        self._run_depends = []
        self._chat_history = []

<<<<<<< HEAD
    def init_components(self, connection_manager: ConnectionManager = ConnectionManager()):
        """Initialize components for the manager and agents."""
=======
    def init_components(self, connection_manager: ConnectionManager | None = None):
        """
        Initialize components for the manager and agents.

        Args:
            connection_manager (ConnectionManager, optional): The connection manager. Defaults to ConnectionManager.
        """
        connection_manager = connection_manager or ConnectionManager()
>>>>>>> 8c5dad27
        super().init_components(connection_manager)
        if self.manager.is_postponed_component_init:
            self.manager.init_components(connection_manager)

        for agent in self.agents:
            if agent.is_postponed_component_init:
                agent.init_components(connection_manager)

    @cached_property
    def agents_descriptions(self) -> str:
        """Generate a string description of all agents."""
        return "\n".join([f"{i}. {_agent.name}" for i, _agent in enumerate(self.agents)]) if self.agents else ""

    def get_tasks(self, input_task: str, config: RunnableConfig = None, **kwargs) -> list[Task]:
        """Generate tasks using the manager agent."""
        manager_result = self.manager.run(
            input_data={
                "action": "plan",
                "input_task": input_task,
                "agents": self.agents_descriptions,
            },
            config=config,
            run_depends=self._run_depends,
            **kwargs,
        )
        self._run_depends = [NodeDependency(node=self.manager).to_dict()]

        if manager_result.status != RunnableStatus.SUCCESS:
            raise ValueError("Agent LLM failed to generate tasks")

        manager_result_content = manager_result.output.get("content").get("result")
        logger.debug(f"LinearOrchestrator {self.id}: Manager plan result content: {manager_result_content}")

        tasks = self.parse_tasks_from_output(manager_result_content)
        logger.debug(f"LinearOrchestrator {self.id}: Task list JSON: {tasks}")

        return tasks

    def parse_tasks_from_output(self, output: str) -> list[Task]:
        """Parse tasks from the manager's output string."""
        # Remove 'output' XML tags if present
        if "<output>" in output and "</output>" in output:
            output = output.split("<output>")[1].split("</output>")[0]

        # Remove '```' code block markers and 'json' keyword if present
        try:
            output = output.replace("```", "").replace("json", "")
        except AttributeError as e:
            logger.warning(
                f"LinearOrchestrator {self.id}: Failed to remove code block markers and 'json' keyword from output {e}"
            )

        # Parse the JSON string
        try:
            task_list_json = output.strip()
        except AttributeError as e:
            logger.warning(f"LinearOrchestrator {self.id}: Failed to strip the output string: {e}")
            task_list_json = output
        return TypeAdapter(list[Task]).validate_json(task_list_json)

    def get_dependency_outputs(self, dependencies: list[int]) -> str:
        """Format the outputs of dependent tasks."""
        if not dependencies:
            return ""

        dependencies_formatted = "**Here is the previously collected information:**\n"
        for dep in dependencies:
            if dep in self._results:
                task_name = self._results[dep]["name"]
                task_result = str(self._results[dep]["result"])
                dependencies_formatted += f"**Task:** {task_name}\n**Result:** {task_result}\n\n"

        return dependencies_formatted.strip()

    def run_tasks(self, tasks: list[Task], config: RunnableConfig = None, **kwargs) -> None:
        """Execute the tasks using appropriate agents."""
        logger.debug(f"LinearOrchestrator {self.id}: Assigning and executing tasks. Agents: {self.agents_descriptions}")

        for task in tasks:
            task_per_llm = f"**{task.description}**\n**Required information for output**: {task.output}"
            logger.debug(f"LinearOrchestrator {self.id}: task {task.id}.{task.name} prepared for LLM: {task_per_llm}")

            dependency_outputs = self.get_dependency_outputs(task.dependencies)
            if dependency_outputs:
                task_per_llm += f"\n{dependency_outputs}"
                logger.debug(
                    f"LinearOrchestrator {self.id}: task {task.id}.{task.name} "
                    f"prepared for LLM with dependencies: {task_per_llm}"
                )

            logger.debug(
                f"LinearOrchestrator {self.id}: task {task.id}.{task.name} " f"with dependencies: {task.dependencies}"
            )
            logger.debug(
                f"LinearOrchestrator {self.id}: task {task.id}.{task.name} "
                f"task dependencies output: ```{dependency_outputs}```"
            )

            success_flag = False
            for _ in range(self.manager.max_loops):
                manager_result = self.manager.run(
                    input_data={
                        "action": "assign",
                        "input_task": self.input_task,
                        "task": task_per_llm,
                        "agents": self.agents_descriptions,
                    },
                    config=config,
                    run_depends=self._run_depends,
                    **kwargs,
                )
                self._run_depends = [NodeDependency(node=self.manager).to_dict()]

                logger.debug(f"LinearOrchestrator {self.id}: Assigner LLM result: {manager_result}")

                if manager_result.status == RunnableStatus.SUCCESS:
                    try:
                        assigned_agent_index = int(manager_result.output.get("content").get("result", -1))

                    except ValueError:
                        logger.warning(
                            f"LinearOrchestrator {self.id}: Invalid agent index: {manager_result.output.get('content').get('result', -1)}"  # noqa: E501
                        )
                        try:
                            match = re.match(
                                r"^\d+",
                                manager_result.output.get("content").get("result", -1),
                            )
                            assigned_agent_index = int(match.group())
                        except Exception as e:
                            logger.error(f"LinearOrchestrator {self.id}: Failed to extract agent index: {e}")
                            assigned_agent_index = -1

                    if 0 <= assigned_agent_index < len(self.agents):
                        assigned_agent = self.agents[assigned_agent_index]
                        logger.debug(
                            f"LinearOrchestrator {self.id}: Execute task {task.id}.{task.name} "
                            f"by agent {assigned_agent_index}.{assigned_agent.name}"
                        )

                        result = assigned_agent.run(
                            input_data={"input": task_per_llm},
                            config=config,
                            run_depends=self._run_depends,
                            **kwargs,
                        )
                        self._run_depends = [NodeDependency(node=assigned_agent).to_dict()]
                        if result.status != RunnableStatus.SUCCESS:
                            raise ValueError(
                                f"Failed to execute task {task.id}.{task.name} "
                                f"by agent {assigned_agent_index}.{assigned_agent.name}"
                            )

                        self._results[task.id] = {
                            "name": task.name,
                            "result": result.output["content"],
                        }
                        logger.debug(
                            f"LinearOrchestrator {self.id}: Task {task.id}.{task.name} "
                            f"executed by agent {assigned_agent_index}"
                        )
                        logger.debug(
                            f"LinearOrchestrator {self.id}: Task {task.id}.{task.name}\
                                output: {result.output['content']}"
                        )
                        success_flag = True
                        break
                task_per_llm += f"Error occured {manager_result.output}"

            if success_flag:
                continue

            else:
                raise ValueError(f"Failed to assign task {task.id}.{task.name} by Manager Agent")

    def generate_final_answer(self, task: str, config: RunnableConfig, **kwargs) -> str:
        """
        Generates final answer using the manager agent logic.

        Args:
            task (str): The task to be processed.
            config (RunnableConfig): Configuration for the runnable.

        Returns:
            str: The final answer generated after processing the task.
        """
        tasks_outputs = "\n\n".join(
            f"**Task:** {result['name']}\n**Result:** {result['result']}" for result in self._results.values() if result
        )

        if self.use_summarizer:
            if not self.summarize_all_answers:
                final_task_id = max(self._results.keys(), default=None)
                logger.debug(f"LinearOrchestrator {self.id}: Final task id: {final_task_id}")

                if final_task_id is not None:
                    final_task_output = self._results[final_task_id].get("result", "")

                logger.debug(f"LinearOrchestrator {self.id}: Final task output: {final_task_output}")

            self.get_final_result(
                {"input_task": task, "chat_history": self._chat_history, "tasks_outputs": tasks_outputs},
                config=config,
                **kwargs,
            )

        logger.debug(f"LinearOrchestrator {self.id}: Returning final task output")
        return tasks_outputs

    def run_flow(self, input_task: str, config: RunnableConfig = None, **kwargs) -> str:
        """
        Process the given task using the manager agent logic.

        Args:
            input_task (str): The task to be processed.
            config (RunnableConfig): Configuration for the runnable.

        Returns:
            str: The final answer generated after processing the task.
        """
        tasks = self.get_tasks(input_task, config=config, **kwargs)
        logger.debug(f"LinearOrchestrator {self.id}: tasks initialized:\n '{tasks}'")
        self.run_tasks(tasks=tasks, config=config, **kwargs)
        logger.debug(f"LinearOrchestrator {self.id}: tasks assigned and executed.")
        return self.generate_final_answer(input_task, config, **kwargs)

    def setup_streaming(self) -> None:
        """Setups streaming for orchestrator."""
        self.manager.streaming = self.streaming
        for agent in self.agents:
            agent.streaming = self.streaming<|MERGE_RESOLUTION|>--- conflicted
+++ resolved
@@ -79,19 +79,14 @@
         self._run_depends = []
         self._chat_history = []
 
-<<<<<<< HEAD
-    def init_components(self, connection_manager: ConnectionManager = ConnectionManager()):
-        """Initialize components for the manager and agents."""
-=======
     def init_components(self, connection_manager: ConnectionManager | None = None):
         """
         Initialize components for the manager and agents.
 
         Args:
-            connection_manager (ConnectionManager, optional): The connection manager. Defaults to ConnectionManager.
+            connection_manager (Optional[ConnectionManager]): The connection manager. Defaults to ConnectionManager.
         """
         connection_manager = connection_manager or ConnectionManager()
->>>>>>> 8c5dad27
         super().init_components(connection_manager)
         if self.manager.is_postponed_component_init:
             self.manager.init_components(connection_manager)
