--- conflicted
+++ resolved
@@ -1,10 +1,7 @@
 import base64
 import io
 import shlex
-<<<<<<< HEAD
-=======
 from pathlib import PurePosixPath
->>>>>>> a422c8a9
 from typing import Any, ClassVar, Literal
 
 from e2b_code_interpreter import Sandbox
@@ -19,11 +16,7 @@
 
 DESCRIPTION_E2B = """Executes Python code and shell commands in a secure cloud sandbox environment.
 Provides isolated execution with package installation,
-<<<<<<< HEAD
-file upload, and persistent Python interpreter sessions for complex data analysis and system operations.
-=======
 file upload/download, and persistent Python interpreter sessions for complex data analysis and system operations.
->>>>>>> a422c8a9
 
 -Key Capabilities:-
 - Execute Python code with stateful interpreter (variables persist between executions)
@@ -48,8 +41,6 @@
 - File processing: {"packages": "requests",
 "python": "import requests\\nresponse = requests.get('https://api.example.com')\\nprint(response.json())"}
 - System operations: {"shell_command": "ls -la /home/user && df -h"}"""
-<<<<<<< HEAD
-=======
 
 
 def detect_mime_type(file_content: bytes, file_path: str) -> str:
@@ -148,7 +139,6 @@
     ]
 
     return any(mime_type.startswith(prefix) for prefix in data_uri_types)
->>>>>>> a422c8a9
 
 
 def generate_fallback_filename(file: bytes | io.BytesIO) -> str:
@@ -230,10 +220,7 @@
     packages: str = Field(default="", description="Comma-separated pip packages to install.")
     shell_command: str = Field(default="", description="Shell command to execute.")
     python: str = Field(default="", description="Python code to execute.")
-<<<<<<< HEAD
-=======
     download_files: list[str] = Field(default_factory=list, description="Exact file paths to fetch as base64.")
->>>>>>> a422c8a9
     files: list[FileData] | None = Field(
         default=None,
         description="Files to upload to the sandbox.",
@@ -244,28 +231,19 @@
     )
     env: dict[str, str] = Field(default_factory=dict, description="Environment variables for shell commands.")
     cwd: str = Field(default="/home/user", description="Working directory for shell commands.")
-<<<<<<< HEAD
-=======
     artifact_mode: Literal["diff", "none"] = Field(
         default="diff", description="How to collect artifacts: 'diff' (new/changed files in cwd) or 'none'."
     )
     artifact_max_bytes: int = Field(
         default=5_000_000, description="Maximum total bytes to download via artifacts. Use 0 to disable size limit."
     )
->>>>>>> a422c8a9
     timeout: int | None = Field(default=None, description="Override sandbox timeout for this execution (seconds)")
 
     @model_validator(mode="after")
     def validate_execution_commands(self):
-<<<<<<< HEAD
-        """Validate that either shell command or python code is specified."""
-        if not self.shell_command and not self.python:
-            raise ValueError("shell_command or python code has to be specified.")
-=======
         """Validate that either shell command, python code, or download files is specified."""
         if not self.shell_command and not self.python and not self.download_files:
             raise ValueError("shell_command, python code, or download_files has to be specified.")
->>>>>>> a422c8a9
         return self
 
     @field_validator("files", mode="before")
@@ -447,69 +425,6 @@
                 )
             self.description += "\n</tool_description>"
 
-<<<<<<< HEAD
-    def get_custom_vars(self, params: dict[str, Any]) -> str:
-        """
-        Generate custom variable assignment code from parameters.
-
-        Args:
-            params: Dictionary of variables to inject into the execution environment.
-
-        Returns:
-            str: Python code string for variable assignments.
-        """
-        if not params:
-            return ""
-
-        vars_code = "\n# Tool params variables injected by framework\n"
-        for key, value in params.items():
-            if isinstance(value, str):
-                vars_code += f'{key} = "{value}"\n'
-            elif isinstance(value, (int, float, bool)) or value is None:
-                vars_code += f"{key} = {value}\n"
-            elif isinstance(value, (list, dict)):
-                vars_code += f"{key} = {value}\n"
-            else:
-                vars_code += f'{key} = "{str(value)}"\n'
-
-        return vars_code
-
-    def prepare_agent_output(self, content: dict[str, Any]) -> str:
-        """
-        Prepare formatted output for agent consumption.
-
-        Args:
-            content: Dictionary containing execution results.
-
-        Returns:
-            str: Formatted text output for agents.
-        """
-        result_text = ""
-
-        if code_execution := content.get("code_execution"):
-            result_text += "## Output\n\n" + code_execution + "\n\n"
-
-        if shell_command_execution := content.get("shell_command_execution"):
-            result_text += "## Shell Output\n\n" + shell_command_execution + "\n\n"
-
-        if packages_installation := content.get("packages_installation"):
-            packages = packages_installation.replace("Installed packages: ", "")
-            if packages:
-                result_text += f"*Packages installed: {packages}*\n\n"
-
-        if files_uploaded := content.get("files_uploaded"):
-            files_list = []
-            for line in files_uploaded.split("\n"):
-                if " -> " in line:
-                    file_name = line.split(" -> ")[0].strip()
-                    files_list.append(file_name)
-            if files_list:
-                result_text += f"*Files uploaded: {', '.join(files_list)}*\n\n"
-
-        return result_text
-
-=======
->>>>>>> a422c8a9
     def _execute_python_code(self, code: str, sandbox: Sandbox | None = None, params: dict = None) -> str:
         """
         Execute Python code in the specified sandbox with persistent session state.
@@ -530,9 +445,6 @@
             raise ValueError("Sandbox instance is required for code execution.")
 
         if params:
-<<<<<<< HEAD
-            vars_code = self.get_custom_vars(params)
-=======
             vars_code = "\n# Tool params variables injected by framework\n"
             for key, value in params.items():
                 if isinstance(value, str):
@@ -544,7 +456,6 @@
                 else:
                     vars_code += f'{key} = {repr(str(value))}\n'
 
->>>>>>> a422c8a9
             code = vars_code + "\n" + code
 
         try:
@@ -556,18 +467,6 @@
                 output_parts.append(execution.text)
 
             if execution.error:
-<<<<<<< HEAD
-                logger.debug(
-                        f"Tool {self.name}: Error in persistent session: " f"{execution.error}"
-                    )
-                raise ToolExecutionException(f"Error during Python code execution: {execution.error}", recoverable=True)
-
-            if hasattr(execution, "logs") and execution.logs:
-                if hasattr(execution.logs, "stdout") and execution.logs.stdout:
-                    for log in execution.logs.stdout:
-                        output_parts.append(log)
-                if hasattr(execution.logs, "stderr") and execution.logs.stderr:
-=======
                 if "NameError" in str(execution.error) and self.persistent_sandbox:
                     logger.debug(
                         f"Tool {self.name}: Recoverable NameError in persistent session: " f"{execution.error}"
@@ -579,7 +478,6 @@
                     for log in execution.logs.stdout:
                         output_parts.append(log)
                 if hasattr(execution.logs, 'stderr') and execution.logs.stderr:
->>>>>>> a422c8a9
                     for log in execution.logs.stderr:
                         output_parts.append(f"[stderr] {log}")
 
@@ -809,16 +707,6 @@
             if python := input_data.python:
                 content["code_execution"] = self._execute_python_code(python, sandbox=sandbox, params=input_data.params)
 
-<<<<<<< HEAD
-            if not (packages or files or shell_command or python):
-                raise ToolExecutionException(
-                    "Error: Invalid input data. Please provide packages, files, shell_command, " "or python code.",
-                    recoverable=True,
-                )
-
-            if python and not content.get("code_execution"):
-                raise ToolExecutionException(
-=======
             if download_files := input_data.download_files:
                 downloaded_files = self._download_files(download_files, sandbox=sandbox)
                 content.setdefault("files", {}).update(downloaded_files)
@@ -837,7 +725,6 @@
 
             if python and not content.get("code_execution") and not content.get("files"):
                 raise ToolExecutionException(
->>>>>>> a422c8a9
                     "Error: No output from Python execution. "
                     "Please use 'print()' to display the result of your Python code.",
                     recoverable=True,
@@ -849,11 +736,6 @@
                 sandbox.kill()
 
         if self.is_optimized_for_agents:
-<<<<<<< HEAD
-            result_text = self.prepare_agent_output(content)
-            logger.info(f"Tool {self.name} - {self.id}: finished with result:\n" f"{str(result_text)[:200]}...")
-            return {"content": result_text}
-=======
             result_text = ""
 
             if code_execution := content.get("code_execution"):
@@ -907,7 +789,6 @@
             logger.info(f"Tool {self.name} - {self.id}: finished with result:\n" f"{str(result_text)[:200]}...")
 
             return {"content": result_text, "files": new_files}
->>>>>>> a422c8a9
 
         return {"content": content}
 
