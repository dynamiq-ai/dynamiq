--- conflicted
+++ resolved
@@ -79,19 +79,11 @@
         formatted_results = []
         content_results = results.get("organic_results", [])
 
-<<<<<<< HEAD
-        if self.search_type == "news":
-            content_results = results.get("news_results", [])
-        elif self.search_type == "images":
-            content_results = results.get("image_results", [])
-        elif self.search_type == "videos":
-=======
         if self.search_type == SearchType.NEWS:
             content_results = results.get("news_results", [])
         elif self.search_type == SearchType.IMAGES:
             content_results = results.get("image_results", [])
         elif self.search_type == SearchType.VIDEOS:
->>>>>>> 535634d9
             content_results = results.get("video_results", [])
 
         for result in content_results:
@@ -168,19 +160,11 @@
 
         formatted_results = self._format_search_results(search_result)
         content_results = search_result.get("organic_results", [])
-<<<<<<< HEAD
-        if self.search_type == "news":
-            content_results = search_result.get("news_results", [])
-        elif self.search_type == "images":
-            content_results = search_result.get("image_results", [])
-        elif self.search_type == "videos":
-=======
         if self.search_type == SearchType.NEWS:
             content_results = search_result.get("news_results", [])
         elif self.search_type == SearchType.IMAGES:
             content_results = search_result.get("image_results", [])
         elif self.search_type == SearchType.VIDEOS:
->>>>>>> 535634d9
             content_results = search_result.get("video_results", [])
 
         sources_with_url = [
