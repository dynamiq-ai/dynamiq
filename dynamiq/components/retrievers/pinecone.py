--- conflicted
+++ resolved
@@ -1,12 +1,11 @@
 from typing import Any
 
-from dynamiq.components.retrievers.base import DocumentRetriever
 from dynamiq.storages.vector import PineconeVectorStore
 from dynamiq.types import Document
 from dynamiq.utils.logger import logger
 
 
-class PineconeDocumentRetriever(DocumentRetriever):
+class PineconeDocumentRetriever:
     """
     Document Retriever using Pinecone.
     """
@@ -46,12 +45,8 @@
         exclude_document_embeddings: bool = True,
         top_k: int | None = None,
         filters: dict[str, Any] | None = None,
-<<<<<<< HEAD
+        content_key: str | None = None,
     ) -> dict[str, list[Document]]:
-=======
-        content_key: str | None = None,
-    ):
->>>>>>> 6ae3360c
         """
         Retrieves documents from the PineconeDocumentStore that are similar to the provided query embedding.
 
