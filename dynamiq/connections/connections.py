--- conflicted
+++ resolved
@@ -1217,7 +1217,24 @@
         }
 
 
-<<<<<<< HEAD
+class Databricks(BaseApiKeyConnection):
+    url: str = Field(default_factory=partial(get_env_var, "DATABRICKS_API_BASE"))
+    api_key: str = Field(default_factory=partial(get_env_var, "DATABRICKS_API_KEY"))
+
+    def connect(self):
+        pass
+
+    @property
+    def conn_params(self) -> dict:
+        """
+        Returns the parameters required for connection.
+        """
+        return {
+            "api_base": self.url,
+            "api_key": self.api_key,
+        }
+
+
 class MPC(BaseConnection):
     # SSE
     url: str | None = Field(None, description="The SSE endpoint URL to connect to.")
@@ -1238,16 +1255,10 @@
     encoding_error_handler: Literal["strict", "ignore", "replace"] = Field(
         default="strict", description="The text encoding error handler."
     )
-=======
-class Databricks(BaseApiKeyConnection):
-    url: str = Field(default_factory=partial(get_env_var, "DATABRICKS_API_BASE"))
-    api_key: str = Field(default_factory=partial(get_env_var, "DATABRICKS_API_KEY"))
->>>>>>> 493fd115
-
-    def connect(self):
-        pass
-
-<<<<<<< HEAD
+
+    def connect(self):
+        pass
+
     async def get_client(self):
         """
         Creates an asynchronous client context manager based on server parameters.
@@ -1280,15 +1291,4 @@
                     encoding_error_handler=self.encoding_error_handler,
                 )
             )
-        raise TypeError("Unsupported server parameter type.")
-=======
-    @property
-    def conn_params(self) -> dict:
-        """
-        Returns the parameters required for connection.
-        """
-        return {
-            "api_base": self.url,
-            "api_key": self.api_key,
-        }
->>>>>>> 493fd115
+        raise TypeError("Unsupported server parameter type.")