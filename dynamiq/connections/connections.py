import enum
from abc import ABC, abstractmethod
from functools import partial
from typing import TYPE_CHECKING, Any, Literal

from pydantic import BaseModel, ConfigDict, Field

from dynamiq.utils import generate_uuid
from dynamiq.utils.env import get_env_var
from dynamiq.utils.logger import logger

if TYPE_CHECKING:
    from chromadb import ClientAPI as ChromaClient
    from openai import OpenAI as OpenAIClient
    from pinecone import Pinecone as PineconeClient
    from qdrant_client import QdrantClient
    from weaviate import WeaviateClient


class ConnectionType(str, enum.Enum):
    """
    This enum defines various connection types for different services and databases.
    """
    Anthropic = "Anthropic"
    AWS = "AWS"
    Chroma = "Chroma"
    Cohere = "Cohere"
    Gemini = "Gemini"
    GeminiVertexAI = "GeminiVertexAI"
    HttpApiKey = "HttpApiKey"
    Http = "Http"
    Mistral = "Mistral"
    MySQL = "MySQL"
    OpenAI = "OpenAI"
    Pinecone = "Pinecone"
    Unstructured = "Unstructured"
    Weaviate = "Weaviate"
    Whisper = "Whisper"
    ElevenLabs = "ElevenLabs"
    Tavily = "Tavily"
    ScaleSerp = "ScaleSerp"
    ZenRows = "ZenRows"
    Groq = "Groq"
    TogetherAI = "TogetherAI"
    Anyscale = "Anyscale"
    HuggingFace = "HuggingFace"
    WatsonX = "WatsonX"
    AzureAI = "AzureAI"
    Firecrawl = "Firecrawl"
    E2B = "E2B"
    DeepInfra = "DeepInfra"
    Cerebras = "Cerebras"
    Replicate = "Replicate"
    AI21 = "AI21"
    Qdrant = "Qdrant"
    SambaNova = "SambaNova"
<<<<<<< HEAD
    Milvus = "Milvus"
=======
    Perplexity = "Perplexity"
>>>>>>> d2b6e72d


class HTTPMethod(str, enum.Enum):
    """
    This enum defines various method types for different HTTP requests.
    """

    GET = "GET"
    POST = "POST"
    PUT = "PUT"
    DELETE = "DELETE"
    PATCH = "PATCH"


class SearchType(enum.Enum):
    WEB = None
    NEWS = "news"
    IMAGES = "images"
    VIDEOS = "videos"


class BaseConnection(BaseModel, ABC):
    """Represents a base connection class.

    This class should be subclassed to provide specific implementations for different types of
    connections.

    Attributes:
        id (str): A unique identifier for the connection, generated using `generate_uuid`.
        type (ConnectionType): The type of connection.
    """
    id: str = Field(default_factory=generate_uuid)
    type: ConnectionType

    @property
    def conn_params(self) -> dict:
        """
        Returns the parameters required for connection.

        Returns:
            dict: An empty dictionary.
        """
        return {}

    def to_dict(self, **kwargs) -> dict:
        """Converts the connection instance to a dictionary.

        Returns:
            dict: A dictionary representation of the connection instance.
        """
        return self.model_dump(**kwargs)

    @abstractmethod
    def connect(self):
        """Connects to the service.

        This method should be implemented by subclasses to establish a connection to the service.

        Raises:
            NotImplementedError: If the method is not implemented by a subclass.
        """
        raise NotImplementedError


class BaseApiKeyConnection(BaseConnection):
    """
    Represents a base connection class that uses an API key for authentication.

    Attributes:
        api_key (str): The API key used for authentication.
    """
    api_key: str

    @abstractmethod
    def connect(self):
        """
        Connects to the service.

        This method should be implemented by subclasses to establish a connection to the service using
        the provided API key.

        Raises:
            NotImplementedError: If the method is not implemented by a subclass.
        """
        raise NotImplementedError

    @property
    def conn_params(self) -> dict:
        """
        Returns the parameters required for connection.

        Returns:
            dict: A dictionary containing the API key with the key 'api_key'.
        """
        return {"api_key": self.api_key}


class HttpApiKey(BaseApiKeyConnection):
    """
    Represents a connection to an API that uses an HTTP API key for authentication.

    Attributes:
        type (Literal[ConnectionType.HttpApiKey]): The type of connection, always 'HttpApiKey'.
        url (str): The URL of the API.
    """

    type: Literal[ConnectionType.HttpApiKey] = ConnectionType.HttpApiKey
    url: str

    def connect(self):
        """
        Connects to the API.

        This method establishes a connection to the API using the provided URL and returns a requests
        session.

        Returns:
            requests: A requests module for making HTTP requests to the API.
        """
        import requests

        return requests

    @property
    def conn_params(self) -> dict:
        """
        Returns the parameters required for connection.

        Returns:
            dict: A dictionary containing the API key with the key 'api_key' and base url with the key 'api_base'.
        """
        return {
            "api_base": self.url,
            "api_key": self.api_key,
        }


class Http(BaseConnection):
    """
    Represents a connection to an API.

    Attributes:
        type (Literal[ConnectionType.HttpConnection]): The type of connection, always 'HttpConnection'.
        url (str): The URL of the API.
        method (str): HTTP method used for the request, defaults to HTTPMethod.POST.
        headers (dict[str, Any]): Additional headers to include in the request, defaults to an empty dictionary.
        params (Optional[dict[str, Any]]): Parameters to include in the request, defaults to an empty dictionary.
        data (Optional[dict[str, Any]]): Data to include in the request, defaults to an empty dictionary.
    """

    type: Literal[ConnectionType.Http] = ConnectionType.Http
    url: str
    method: HTTPMethod
    headers: dict[str, Any] = Field(default_factory=dict)
    params: dict[str, Any] | None = Field(default_factory=dict)
    data: dict[str, Any] | None = Field(default_factory=dict)

    def connect(self):
        """
        Connects to the API.

        This method establishes a connection to the API using the provided URL and returns a requests
        session.

        Returns:
            requests: A requests module for making HTTP requests to the API.
        """
        import requests

        return requests


class OpenAI(BaseApiKeyConnection):
    """
    Represents a connection to the OpenAI service.

    Attributes:
        type (Literal[ConnectionType.OpenAI]): The type of connection, which is always 'OpenAI'.
        api_key (str): The API key for the OpenAI service, fetched from the environment variable 'OPENAI_API_KEY'.
    """
    type: Literal[ConnectionType.OpenAI] = ConnectionType.OpenAI
    api_key: str = Field(default_factory=partial(get_env_var, "OPENAI_API_KEY"))

    def connect(self) -> "OpenAIClient":
        """
        Connects to the OpenAI service.

        This method establishes a connection to the OpenAI service using the provided API key.

        Returns:
            OpenAIClient: An instance of the OpenAIClient connected with the specified API key.
        """
        # Import in runtime to save memory
        from openai import OpenAI as OpenAIClient
        openai_client = OpenAIClient(api_key=self.api_key)
        logger.debug("Connected to OpenAI")
        return openai_client


class Anthropic(BaseApiKeyConnection):
    type: Literal[ConnectionType.Anthropic] = ConnectionType.Anthropic
    api_key: str = Field(default_factory=partial(get_env_var, "ANTHROPIC_API_KEY"))

    def connect(self):
        pass


class AWS(BaseConnection):
    type: Literal[ConnectionType.AWS] = ConnectionType.AWS
    access_key_id: str | None = Field(
        default_factory=partial(get_env_var, "AWS_ACCESS_KEY_ID")
    )
    secret_access_key: str | None = Field(
        default_factory=partial(get_env_var, "AWS_SECRET_ACCESS_KEY")
    )
    region: str = Field(default_factory=partial(get_env_var, "AWS_DEFAULT_REGION"))
    profile: str | None = Field(default_factory=partial(get_env_var, "AWS_DEFAULT_PROFILE"))

    def connect(self):
        pass

    @property
    def conn_params(self):
        if self.profile:
            return {
                "aws_profile_name": self.profile,
                "aws_region_name": self.region,
            }
        else:
            return {
                "aws_access_key_id": self.access_key_id,
                "aws_secret_access_key": self.secret_access_key,
                "aws_region_name": self.region,
            }


class Gemini(BaseApiKeyConnection):
    type: Literal[ConnectionType.Gemini] = ConnectionType.Gemini
    api_key: str = Field(default_factory=partial(get_env_var, "GEMINI_API_KEY"))

    def connect(self):
        pass


class GeminiVertexAI(BaseConnection):
    """
    Represents a connection to the Gemini Vertex AI service.

    This connection requires additional GCP application credentials. The credentials should be set in the
    `application_default_credentials.json` file. The path to this credentials file should be defined in the
    `GOOGLE_APPLICATION_CREDENTIALS` environment variable.

    Attributes:
        project_id (str): The GCP project ID.
        project_location (str): The location of the GCP project.
        type (Literal[ConnectionType.GeminiVertexAI]): The type of connection, which is always 'GeminiVertexAI'.
    """

    project_id: str
    project_location: str
    type: Literal[ConnectionType.GeminiVertexAI] = ConnectionType.GeminiVertexAI

    def connect(self):
        pass

    @property
    def conn_params(self):
        """
        Returns the parameters required for the connection.

        This property returns a dictionary containing the project ID and project location.

        Returns:
            dict: A dictionary with the keys 'vertex_project' and 'vertex_location'.
        """
        return {
            "vertex_project": self.project_id,
            "vertex_location": self.project_location,
        }


class Cohere(BaseApiKeyConnection):
    type: Literal[ConnectionType.Cohere] = ConnectionType.Cohere
    api_key: str = Field(default_factory=partial(get_env_var, "COHERE_API_KEY"))

    def connect(self):
        pass


class Mistral(BaseApiKeyConnection):
    type: Literal[ConnectionType.Mistral] = ConnectionType.Mistral
    api_key: str = Field(default_factory=partial(get_env_var, "MISTRAL_API_KEY"))

    def connect(self):
        pass


class Whisper(Http):
    """
    Represents a connection to the Whisper API using an HTTP request.

    Attributes:
        type (Literal[ConnectionType.Whisper]): Type of the connection, which is always "Whisper".
        url (str): URL of the Whisper API, fetched from the environment variable "WHISPER_URL".
        method (str): HTTP method used for the request, defaults to HTTPMethod.POST.
        api_key (str): API key for authentication, fetched from the environment variable "OPENAI_API_KEY".
    """
    type: Literal[ConnectionType.Whisper] = ConnectionType.Whisper
    url: str = Field(
        default_factory=partial(
            get_env_var, "WHISPER_URL", "https://api.openai.com/v1/"
        )
    )
    method: str = HTTPMethod.POST
    api_key: str = Field(default_factory=partial(get_env_var, "OPENAI_API_KEY"))

    def connect(self):
        """
        Configures the request authorization header with the API key for authentication

        Returns:
            requests: The `requests` module for making HTTP requests.
        """
        self.headers.update({"Authorization": f"Bearer {self.api_key}"})
        return super().connect()


class ElevenLabs(Http):
    """
    Represents a connection to the ElevenLabs API using an HTTP request.

    Attributes:
        type (Literal[ConnectionType.ElevenLabs]): Type of the connection, which is always "ElevenLabs".
        url (str): URL of the ElevenLabs API.
        method (str): HTTP method used for the request, defaults to HTTPMethod.POST.
        api_key (str): API key for authentication, fetched from the environment variable "ELEVENLABS_API_KEY".
    """

    type: Literal[ConnectionType.ElevenLabs] = ConnectionType.ElevenLabs
    url: str = Field(
        default_factory=partial(
            get_env_var,
            "ELEVENLABS_URL",
            "https://api.elevenlabs.io/v1/",
        )
    )
    method: str = HTTPMethod.POST
    api_key: str = Field(default_factory=partial(get_env_var, "ELEVENLABS_API_KEY"))

    def connect(self):
        """
        Connects to the ElevenLabs API.

        Returns:
            requests: The `requests` module for making HTTP requests.
        """
        self.headers.update({"xi-api-key": self.api_key})
        return super().connect()


class Pinecone(BaseApiKeyConnection):
    """
    Represents a connection to the Pinecone service.

    Attributes:
        type (Literal[ConnectionType.Pinecone]): The type of connection, always 'Pinecone'.
        api_key (str): The API key for the service.
            Defaults to the environment variable 'PINECONE_API_KEY'.
    """

    type: Literal[ConnectionType.Pinecone] = ConnectionType.Pinecone
    api_key: str = Field(default_factory=partial(get_env_var, "PINECONE_API_KEY"))

    def connect(self) -> "PineconeClient":
        """
        Connects to the Pinecone service.

        This method establishes a connection to the Pinecone service using the provided API key.

        Returns:
            PineconeClient: An instance of the PineconeClient connected to the service.
        """
        # Import in runtime to save memory
        from pinecone import Pinecone as PineconeClient
        pinecone_client = PineconeClient(self.api_key)
        logger.debug("Connected to Pinecone")
        return pinecone_client


class Qdrant(BaseApiKeyConnection):
    """
    Represents a connection to the Qdrant service.

    Attributes:
        type (Literal[ConnectionType.Qdrant]): The type of connection, always 'Qdrant'.
        url (str): The URL of the Qdrant service.
            Defaults to the environment variable 'QDRANT_URL'.
        api_key (str): The API key for the Qdrant service.
            Defaults to the environment variable 'QDRANT_API_KEY'.
    """

    type: Literal[ConnectionType.Qdrant] = ConnectionType.Qdrant
    url: str = Field(default_factory=partial(get_env_var, "QDRANT_URL"))
    api_key: str = Field(default_factory=partial(get_env_var, "QDRANT_API_KEY"))

    def connect(self) -> "QdrantClient":
        from qdrant_client import QdrantClient

        qdrant_client = QdrantClient(
            url=self.url,
            api_key=self.api_key,
        )

        return qdrant_client


class WeaviateDeploymentType(str, enum.Enum):
    """
    Defines various deployment types for different Weaviate deployments.

    Attributes:
        WEAVIATE_CLOUD (str): Represents a deployment on Weaviate Cloud.
            Value is 'weaviate_cloud'.
        CUSTOM (str): Represents a custom deployment.
            Value is 'custom'.
    """

    WEAVIATE_CLOUD = "weaviate_cloud"
    CUSTOM = "custom"


class Weaviate(BaseApiKeyConnection):
    """
    Represents a connection to the Weaviate service.

    Attributes:
        type (Literal[ConnectionType.Weaviate]): The type of connection, always 'Weaviate'.
        deployment_type (WeaviateDeploymentType): The deployment type of the service.
        api_key (str): The API key for the service.
            Defaults to the environment variable 'WEAVIATE_API_KEY'.
        url (str): The URL of the service.
            Defaults to the environment variable 'WEAVIATE_URL'.
        http_host (str): The HTTP host for the service.
            Defaults to the environment variable 'WEAVIATE_HTTP_HOST'.
        http_port (int): The HTTP port for the service.
            Defaults to the environment variable 'WEAVIATE_HTTP_PORT'.
        grpc_host (str): The gRPC host for the service.
            Defaults to the environment variable 'WEAVIATE_GRPC_HOST'.
        grpc_port (int): The gRPC port for the service.
            Defaults to the environment variable 'WEAVIATE_GRPC_PORT'.
    """

    type: Literal[ConnectionType.Weaviate] = ConnectionType.Weaviate
    deployment_type: WeaviateDeploymentType = WeaviateDeploymentType.WEAVIATE_CLOUD
    api_key: str = Field(default_factory=partial(get_env_var, "WEAVIATE_API_KEY"))
    url: str = Field(default_factory=partial(get_env_var, "WEAVIATE_URL"))
    http_host: str = Field(default_factory=partial(get_env_var, "WEAVIATE_HTTP_HOST"))
    http_port: int = Field(default_factory=partial(get_env_var, "WEAVIATE_HTTP_PORT", 443))
    grpc_host: str = Field(default_factory=partial(get_env_var, "WEAVIATE_GRPC_HOST"))
    grpc_port: int = Field(default_factory=partial(get_env_var, "WEAVIATE_GRPC_PORT", 50051))

    def connect(self) -> "WeaviateClient":
        """
        Connects to the Weaviate service.

        This method establishes a connection to the Weaviate service using the provided URL and API key.

        Returns:
            WeaviateClient: An instance of the WeaviateClient connected to the specified URL.
        """
        # Import in runtime to save memory
        from weaviate import connect_to_custom, connect_to_weaviate_cloud
        from weaviate.classes.init import AdditionalConfig, Auth, Timeout

        if self.deployment_type == WeaviateDeploymentType.WEAVIATE_CLOUD:
            weaviate_client = connect_to_weaviate_cloud(
                cluster_url=self.url,
                auth_credentials=Auth.api_key(self.api_key),
            )
            logger.debug(f"Connected to Weaviate with url={self.url}")
            return weaviate_client

        elif self.deployment_type == WeaviateDeploymentType.CUSTOM:
            weaviate_client = connect_to_custom(
                http_host=self.http_host,
                http_port=self.http_port,
                http_secure=True,
                grpc_host=self.grpc_host,
                grpc_port=self.grpc_port,
                grpc_secure=True,
                auth_credentials=Auth.api_key(self.api_key),
                additional_config=AdditionalConfig(
                    timeout=Timeout(init=30, query=60, insert=120),  # Values in seconds
                ),
                skip_init_checks=False,
            )
            logger.debug(f"Connected to Weaviate with http_host={self.http_host}")
            return weaviate_client
        else:
            raise ValueError("Invalid deployment type")


class Chroma(BaseConnection):
    """
    Represents a connection to the Chroma service.

    Attributes:
        type (Literal[ConnectionType.Chroma]): The type of connection, which is always 'Chroma'.
        host (str): The host address of the Chroma service, fetched from the environment variable 'CHROMA_HOST'.
        port (int): The port number of the Chroma service, fetched from the environment variable 'CHROMA_PORT'.
    """

    type: Literal[ConnectionType.Chroma] = ConnectionType.Chroma
    host: str = Field(default_factory=partial(get_env_var, "CHROMA_HOST"))
    port: int = Field(default_factory=partial(get_env_var, "CHROMA_PORT"))

    @property
    def vector_store_cls(self):
        """
        Returns the ChromaVectorStore class.

        This property dynamically imports and returns the ChromaVectorStore class
        from the 'dynamiq.storages.vector' module.

        Returns:
            type: The ChromaVectorStore class.
        """
        from dynamiq.storages.vector import ChromaVectorStore

        return ChromaVectorStore

    def connect(self) -> "ChromaClient":
        """
        Connects to the Chroma service.

        This method establishes a connection to the Chroma service using the provided host and port.

        Returns:
            ChromaClient: An instance of the ChromaClient connected to the specified host and port.
        """
        # Import in runtime to save memory
        from chromadb import HttpClient

        chroma_client = HttpClient(host=self.host, port=self.port)
        logger.debug(f"Connected to Chroma with host={self.host} and port={str(self.port)}")
        return chroma_client


class Unstructured(HttpApiKey):
    """
    Represents a connection to the Unstructured API.

    Attributes:
        type (Literal[ConnectionType.Unstructured]): The type of connection, which is always 'Unstructured'.
        url (str): The URL of the Unstructured API, fetched from the environment variable 'UNSTRUCTURED_API_URL'.
        api_key (str): The API key for the Unstructured API, fetched from the environment
            variable 'UNSTRUCTURED_API_KEY'.
    """

    type: Literal[ConnectionType.Unstructured] = ConnectionType.Unstructured
    url: str = Field(
        default_factory=partial(
            get_env_var,
            "UNSTRUCTURED_API_URL",
            "https://api.unstructured.io/",
        )
    )
    api_key: str = Field(default_factory=partial(get_env_var, "UNSTRUCTURED_API_KEY"))

    def connect(self):
        """
        Connects to the Unstructured API.
        """
        pass


class Tavily(Http):
    type: Literal[ConnectionType.Tavily] = ConnectionType.Tavily
    url: str = Field(default="https://api.tavily.com")
    api_key: str = Field(default_factory=partial(get_env_var, "TAVILY_API_KEY"))
    method: Literal[HTTPMethod.POST] = HTTPMethod.POST

    def connect(self):
        """
        Returns the requests module for making HTTP requests.
        """
        self.data.update({"api_key": self.api_key})
        return super().connect()


class ScaleSerp(Http):
    """
    Connection class for Scale SERP Search API.
    """

    type: Literal[ConnectionType.ScaleSerp] = ConnectionType.ScaleSerp
    url: str = "https://api.scaleserp.com"
    api_key: str = Field(default_factory=partial(get_env_var, "SERP_API_KEY"))
    method: str = HTTPMethod.GET

    # Common parameters
    search_type: SearchType = SearchType.WEB

    model_config = ConfigDict(arbitrary_types_allowed=True)

    def connect(self):
        """
        Returns the requests module for making HTTP requests.
        """
        self.params.update({"api_key": self.api_key})
        return super().connect()

    def get_params(self, query: str | None = None, url: str | None = None, **kwargs) -> dict[str, Any]:
        """
        Prepare the parameters for the API request.
        """
        params = {"api_key": self.api_key, "search_type": self.search_type, **kwargs}
        if self.search_type == SearchType.WEB:
            params.pop("search_type")

        if query:
            params["q"] = query
        elif url:
            params["url"] = url

        return {k: v for k, v in params.items() if v is not None}


class ZenRows(Http):
    """
    Connection class for ZenRows Scrape API.
    """

    type: Literal[ConnectionType.ZenRows] = ConnectionType.ZenRows
    url: str = "https://api.zenrows.com/v1/"
    api_key: str = Field(default_factory=partial(get_env_var, "ZENROWS_API_KEY"))
    method: str = HTTPMethod.GET

    def connect(self):
        """
        Returns the requests module for making HTTP requests.
        """
        self.params.update({"apikey": self.api_key})
        return super().connect()


class Groq(BaseApiKeyConnection):
    type: Literal[ConnectionType.Groq] = ConnectionType.Groq
    api_key: str = Field(default_factory=partial(get_env_var, "GROQ_API_KEY"))

    def connect(self):
        pass


class TogetherAI(BaseApiKeyConnection):
    type: Literal[ConnectionType.TogetherAI] = ConnectionType.TogetherAI
    api_key: str = Field(default_factory=partial(get_env_var, "TOGETHER_API_KEY"))

    def connect(self):
        pass


class Anyscale(BaseApiKeyConnection):
    type: Literal[ConnectionType.Anyscale] = ConnectionType.Anyscale
    api_key: str = Field(default_factory=partial(get_env_var, "ANYSCALE_API_KEY"))

    def connect(self):
        pass


class Firecrawl(Http):
    type: Literal[ConnectionType.Firecrawl] = ConnectionType.Firecrawl
    url: str = Field(default="https://api.firecrawl.dev/v0/")
    api_key: str = Field(default_factory=lambda: get_env_var("FIRECRAWL_API_KEY"))
    method: Literal[HTTPMethod.POST] = HTTPMethod.POST

    def connect(self):
        """
        Returns the requests module for making HTTP requests.
        """
        self.headers.update({"Authorization": f"Bearer {self.api_key}"})
        return super().connect()


class E2B(BaseApiKeyConnection):
    type: Literal[ConnectionType.E2B] = ConnectionType.E2B
    api_key: str = Field(default_factory=partial(get_env_var, "E2B_API_KEY"))

    def connect(self):
        pass


class HuggingFace(BaseApiKeyConnection):
    type: Literal[ConnectionType.HuggingFace] = ConnectionType.HuggingFace
    api_key: str = Field(default_factory=partial(get_env_var, "HUGGINGFACE_API_KEY"))

    def connect(self):
        pass


class WatsonX(BaseApiKeyConnection):
    type: Literal[ConnectionType.WatsonX] = ConnectionType.WatsonX
    api_key: str = Field(default_factory=partial(get_env_var, "WATSONX_API_KEY"))
    project_id: str = Field(default_factory=partial(get_env_var, "WATSONX_PROJECT_ID"))
    url: str = Field(default_factory=partial(get_env_var, "WATSONX_URL"))

    def connect(self):
        pass

    @property
    def conn_params(self) -> dict:
        """
        Returns the parameters required for connection.

        Returns:
            dict: A dictionary containing

                -the API key with the key 'api_key'.

                -the project ID with the key 'project_id'.

                -the url with the key 'url'.
        """
        return {
            "apikey": self.api_key,
            "project_id": self.project_id,
            "url": self.url,
        }


class AzureAI(BaseApiKeyConnection):
    type: Literal[ConnectionType.AzureAI] = ConnectionType.AzureAI
    api_key: str = Field(default_factory=partial(get_env_var, "AZURE_API_KEY"))
    url: str = Field(default_factory=partial(get_env_var, "AZURE_URL"))
    api_version: str = Field(default_factory=partial(get_env_var, "AZURE_API_VERSION"))

    def connect(self):
        pass

    @property
    def conn_params(self) -> dict:
        """
        Returns the parameters required for connection.

        Returns:
            dict: A dictionary containing

                -the API key with the key 'api_key'.

                -the base url with the key 'api_base'.

                -the API version with the key 'api_version'.
        """
        return {
            "api_base": self.url,
            "api_key": self.api_key,
            "api_version": self.api_version,
        }


class DeepInfra(BaseApiKeyConnection):
    type: Literal[ConnectionType.DeepInfra] = ConnectionType.DeepInfra
    api_key: str = Field(default_factory=partial(get_env_var, "DEEPINFRA_API_KEY"))

    def connect(self):
        pass


class Cerebras(BaseApiKeyConnection):
    type: Literal[ConnectionType.Cerebras] = ConnectionType.Cerebras
    api_key: str = Field(default_factory=partial(get_env_var, "CEREBRAS_API_KEY"))

    def connect(self):
        pass


class Replicate(BaseApiKeyConnection):
    type: Literal[ConnectionType.Replicate] = ConnectionType.Replicate
    api_key: str = Field(default_factory=partial(get_env_var, "REPLICATE_API_KEY"))

    def connect(self):
        pass


class AI21(BaseApiKeyConnection):
    type: Literal[ConnectionType.AI21] = ConnectionType.AI21
    api_key: str = Field(default_factory=partial(get_env_var, "AI21_API_KEY"))

    def connect(self):
        pass


class SambaNova(BaseApiKeyConnection):
    type: Literal[ConnectionType.SambaNova] = ConnectionType.SambaNova
    api_key: str = Field(default_factory=partial(get_env_var, "SAMBANOVA_API_KEY"))

    def connect(self):
        pass


<<<<<<< HEAD
class MilvusDeploymentType(str, enum.Enum):
    """
    Defines various deployment types for different Milvus deployments.

    Attributes:
        LOCAL_FILE (str): Represents a local file-based deployment.
        DOCKER (str): Represents a Docker-based deployment on localhost.
        ZILLIZ_CLOUD (str): Represents a cloud deployment on Zilliz Cloud.
    """

    LOCAL_FILE = "local_file"
    DOCKER = "docker"
    ZILLIZ_CLOUD = "zilliz_cloud"


class Milvus(BaseConnection):
    """
    Represents a connection to the Milvus service.

    Attributes:
        type (Literal[ConnectionType.Milvus]): The type of connection, always 'Milvus'.
        deployment_type (MilvusDeploymentType): The deployment type of the Milvus service
        api_key (Optional[str]): The API key for Milvus on Zilliz Cloud, required only for cloud deployment.
        uri (str): The URI for the Milvus instance (file path, Docker URL, or cloud URL).
    """

    type: Literal[ConnectionType.Milvus] = ConnectionType.Milvus
    deployment_type: MilvusDeploymentType = MilvusDeploymentType.LOCAL_FILE
    uri: str = Field(default_factory=partial(get_env_var, "MILVUS_URI", "http://localhost:19530"))
    api_key: str | None = Field(default_factory=partial(get_env_var, "MILVUS_API_TOKEN", None))

    def connect(self):
        from pymilvus import MilvusClient

        if self.deployment_type == MilvusDeploymentType.LOCAL_FILE:
            if not self.uri.endswith(".db"):
                raise ValueError("For local file deployment, URI should point to a local file ending with '.db'.")
            milvus_client = MilvusClient(uri=self.uri)

        elif self.deployment_type == MilvusDeploymentType.DOCKER:
            if not self.uri.startswith("http"):
                raise ValueError("For Docker deployment, URI should start with 'http'.")
            milvus_client = MilvusClient(uri=self.uri)

        elif self.deployment_type == MilvusDeploymentType.ZILLIZ_CLOUD:
            if not self.api_key:
                raise ValueError("API key is required for Zilliz Cloud deployment.")
            milvus_client = MilvusClient(uri=self.uri, token=self.api_key)

        else:
            raise ValueError("Invalid deployment type for Milvus connection.")

        return milvus_client
=======
class Perplexity(BaseApiKeyConnection):
    type: Literal[ConnectionType.Replicate] = ConnectionType.Replicate
    api_key: str = Field(default_factory=partial(get_env_var, "PERPLEXITYAI_API_KEY"))

    def connect(self):
        pass
>>>>>>> d2b6e72d
<|MERGE_RESOLUTION|>--- conflicted
+++ resolved
@@ -54,11 +54,8 @@
     AI21 = "AI21"
     Qdrant = "Qdrant"
     SambaNova = "SambaNova"
-<<<<<<< HEAD
     Milvus = "Milvus"
-=======
     Perplexity = "Perplexity"
->>>>>>> d2b6e72d
 
 
 class HTTPMethod(str, enum.Enum):
@@ -859,7 +856,6 @@
         pass
 
 
-<<<<<<< HEAD
 class MilvusDeploymentType(str, enum.Enum):
     """
     Defines various deployment types for different Milvus deployments.
@@ -913,11 +909,11 @@
             raise ValueError("Invalid deployment type for Milvus connection.")
 
         return milvus_client
-=======
+
+
 class Perplexity(BaseApiKeyConnection):
     type: Literal[ConnectionType.Replicate] = ConnectionType.Replicate
     api_key: str = Field(default_factory=partial(get_env_var, "PERPLEXITYAI_API_KEY"))
 
     def connect(self):
-        pass
->>>>>>> d2b6e72d
+        pass