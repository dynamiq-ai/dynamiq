import json
import uuid
from unittest.mock import MagicMock

import pytest

from dynamiq import connections, prompts
from dynamiq.nodes.agents.exceptions import (
    ActionParsingException,
    JSONParsingError,
    ParsingError,
    TagNotFoundError,
    XMLParsingError,
)
from dynamiq.nodes.agents.react import ReActAgent
from dynamiq.nodes.agents.utils import XMLParser, process_tool_output_for_agent
from dynamiq.nodes.llms import OpenAI
from dynamiq.nodes.types import InferenceMode
from dynamiq.runnables import RunnableStatus


@pytest.fixture
def openai_connection():
    return connections.OpenAI(
        id=str(uuid.uuid4()),
        api_key="api-key",
    )


@pytest.fixture
def openai_node(openai_connection):
    return OpenAI(
        name="OpenAI",
        model="gpt-4o-mini",
        connection=openai_connection,
        prompt=prompts.Prompt(
            messages=[
                prompts.Message(
                    role="user",
                    content="{{input}}",
                ),
            ],
        ),
    )


@pytest.fixture
def default_react_agent(openai_node, mock_llm_executor):
    """ReActAgent with DEFAULT inference mode."""
    return ReActAgent(name="Test Agent", llm=openai_node, tools=[], inference_mode=InferenceMode.DEFAULT)


@pytest.fixture
def xml_react_agent(openai_node, mock_llm_executor):
    """ReActAgent with XML inference mode."""
    return ReActAgent(name="Test XML Agent", llm=openai_node, tools=[], inference_mode=InferenceMode.XML)


@pytest.fixture
def mock_tool():
    tool = MagicMock()
    tool.name = "TestTool"
    tool.id = "test-tool-123"
    tool.is_files_allowed = False

    result = MagicMock()
    result.status = RunnableStatus.SUCCESS
    result.output = {"content": "Tool execution result"}
    tool.run.return_value = result

    return tool


def test_parse_thought(default_react_agent):
    """Test extracting thought from agent output."""
    output = """
    Thought: I need to search for information about the weather.
    Action: search
    Action Input: {"query": "weather in San Francisco"}
    """
    thought = default_react_agent._parse_thought(output)
    assert thought == "I need to search for information about the weather."


def test_parse_action_missing_action_input(default_react_agent):
    """Test parsing with missing action input raises an exception."""
    output = """
    Thought: I need to search for information about the weather.
    Action: search
    """
    with pytest.raises(ActionParsingException):
        default_react_agent._parse_action(output)


def test_extract_final_answer(default_react_agent):
    """Test extracting the final answer from the output."""
    output = """
    Thought: I found all the information needed.
    Answer: The weather in San Francisco is foggy with a high of 65°F.
    """
    answer = default_react_agent._extract_final_answer(output)
    assert answer[0] == "I found all the information needed."
    assert answer[1] == "The weather in San Francisco is foggy with a high of 65°F."


@pytest.mark.parametrize(
    "input_name,expected_output",
    [
        ("My Cool Tool!", "My-Cool-Tool"),
        ("search-api", "search-api"),
        ("data analysis (2023)", "data-analysis-2023"),
    ],
)
def test_sanitize_tool_name(default_react_agent, input_name, expected_output):
    """Test that tool names are sanitized correctly."""
    assert default_react_agent.sanitize_tool_name(input_name) == expected_output


def test_generate_prompt_xml_mode(openai_node, mock_llm_executor):
    """Test prompt generation in XML inference mode."""
    agent = ReActAgent(name="XMLPromptAgent", llm=openai_node, tools=[], inference_mode=InferenceMode.XML)

    prompt = agent.generate_prompt()

    assert "<output>" in prompt
    assert "<thought>" in prompt
    assert "<answer>" in prompt
    assert "Always use this exact XML format" in prompt


def test_set_prompt_block(openai_node, mock_llm_executor):
    """Test modifying prompt blocks."""
    agent = ReActAgent(name="PromptBlockTestAgent", llm=openai_node, tools=[], inference_mode=InferenceMode.DEFAULT)

    custom_instructions = "Your goal is to analyze the given text and identify key points."
    agent.set_block("instructions", custom_instructions)

    prompt = agent.generate_prompt()

    assert custom_instructions in prompt

    custom_context = "You are a helpful scientific research assistant."
    agent.set_block("context", custom_context)

    prompt = agent.generate_prompt()

    assert custom_instructions in prompt
    assert custom_context in prompt


def test_set_prompt_variable(openai_node, mock_llm_executor):
    """Test setting prompt variables."""
    agent = ReActAgent(name="PromptVarTestAgent", llm=openai_node, tools=[], inference_mode=InferenceMode.DEFAULT)

    agent.set_prompt_variable("custom_date", "April 1, 2025")

    agent.set_block("date", "Today's date is {custom_date}")

    prompt = agent.generate_prompt()

    assert "Today's date is April 1, 2025" in prompt


def test_xmlparser_parse_valid_simple():
    text = "<output><thought>OK</thought><action>do</action></output>"
    result = XMLParser.parse(text, required_tags=["thought", "action"])
    assert result == {"thought": "OK", "action": "do"}


def test_xmlparser_parse_valid_with_optional():
    text = "<output><thought>OK</thought><action>do</action><optional>extra</optional></output>"
    result = XMLParser.parse(text, required_tags=["thought", "action"], optional_tags=["optional"])
    assert result == {"thought": "OK", "action": "do", "optional": "extra"}


def test_xmlparser_parse_valid_with_json():
    text = '<output><thought>OK</thought><action>do</action><action_input>{"p": 1}</action_input></output>'
    result = XMLParser.parse(text, required_tags=["thought", "action", "action_input"], json_fields=["action_input"])
    assert result == {"thought": "OK", "action": "do", "action_input": {"p": 1}}


def test_xmlparser_parse_missing_required_tag():
    text = "<output><thought>OK</thought></output>"
    with pytest.raises(TagNotFoundError, match="Required tag <action> not found"):
        XMLParser.parse(text, required_tags=["thought", "action"])


def test_xmlparser_parse_required_tag_empty():
    text = "<output><thought></thought><action>do</action></output>"
    with pytest.raises(TagNotFoundError, match="Required tag <thought> found but contains no text"):
        XMLParser.parse(text, required_tags=["thought", "action"])


def test_xmlparser_parse_malformed_json():
    text = '<output><thought>OK</thought><action_input>{"p": 1</action_input></output>'
    with pytest.raises(JSONParsingError, match="Failed to parse JSON content for field 'action_input'"):
        XMLParser.parse(text, required_tags=["thought", "action_input"], json_fields=["action_input"])


def test_xmlparser_parse_malformed_xml():
    text = "<output><thought>OK</action>"
    with pytest.raises((TagNotFoundError, XMLParsingError)):
        XMLParser.parse(text, required_tags=["thought", "action"])


def test_xmlparser_parse_with_markdown_fence():
    text = "```xml\n<output><thought>OK</thought><action>do</action></output>\n```"
    result = XMLParser.parse(text, required_tags=["thought", "action"])
    assert result == {"thought": "OK", "action": "do"}


def test_xmlparser_parse_with_extra_text():
    text = "Here is the plan:\n<output><thought>OK</thought><action>do</action></output>\nLet me know."
    result = XMLParser.parse(text, required_tags=["thought", "action"])
    assert result == {"thought": "OK", "action": "do"}


def test_xmlparser_parse_empty_input():
    with pytest.raises(ParsingError, match="Input text is empty"):
        XMLParser.parse("", required_tags=["thought"])
    result = XMLParser.parse("", required_tags=[])
    assert result == {}


def test_xmlparser_extract_lxml_found():
    text = "<root><other>ignore</other><final_answer>The Answer</final_answer></root>"
    result = XMLParser.extract_first_tag_lxml(text, ["output", "final_answer"])
    assert result == "The Answer"


def test_xmlparser_extract_lxml_first_preference():
    text = "<root><output>First</output><final_answer>Second</final_answer></root>"
    result = XMLParser.extract_first_tag_lxml(text, ["output", "final_answer"])
    assert result == "First"


def test_xmlparser_extract_lxml_not_found():
    text = "<root><other>ignore</other></root>"
    result = XMLParser.extract_first_tag_lxml(text, ["output", "final_answer"])
    assert result is None


def test_xmlparser_extract_lxml_empty_tag():
    text = "<root><final_answer></final_answer></root>"
    result = XMLParser.extract_first_tag_lxml(text, ["output", "final_answer"])
    assert result is None


def test_xmlparser_extract_regex_found():
    text = "Blah <final_answer> Regex Answer </final_answer> blah"
    result = XMLParser.extract_first_tag_regex(text, ["output", "final_answer"])
    assert result == "Regex Answer"


def test_xmlparser_extract_regex_not_found():
    text = "Blah blah"
    result = XMLParser.extract_first_tag_regex(text, ["output", "final_answer"])
    assert result is None


<<<<<<< HEAD
def test_strips_jinja_braces_keep_inner_text():
    inp = "Hello, {{  world  }}!"
    out = process_tool_output_for_agent(inp)
    assert out == "Hello, world!", f"Expected inner text, got: {out!r}"


@pytest.mark.parametrize(
    "content,expected",
    [
        ({"content": "foo"}, "foo"),
        ({"foo": [1, 2, 3]}, json.dumps({"foo": [1, 2, 3]}, indent=2)),
    ],
)
def test_dict_handling(content, expected):
    out = process_tool_output_for_agent(content)
    assert out == expected


def test_list_and_tuple_are_joined_with_newlines():
    lst = ["a", "b", "c"]
    tup = ("x", "y")
    assert process_tool_output_for_agent(lst) == "a\nb\nc"
    assert process_tool_output_for_agent(tup) == "x\ny"


def test_other_types_converted_to_str():
    class Dummy:
        def __str__(self):
            return "dummy!"

    assert process_tool_output_for_agent(Dummy()) == "dummy!"
=======
def test_xmlparser_parse_with_chart_in_answer():
    """Test that XML parser preserves markdown code blocks for charts in answer tags."""
    text = """<output>
  <thought>The user wants to create a chart.</thought>
  <answer>
    # Total Approved Expenses
    ```chart
    {
      "title": "Total Approved Expenses Per Month (USD)",
      "width": 500,
      "height": 300,
      "data": {
        "values": [
          {"month": "January 2025", "amount": 745982.33}
        ]
      }
    }
    ```
    The chart shows January expenses.
  </answer>
</output>"""

    result = XMLParser.parse(text, required_tags=["thought", "answer"])
    assert "```chart" in result["answer"]
>>>>>>> 8a484ed0
<|MERGE_RESOLUTION|>--- conflicted
+++ resolved
@@ -257,8 +257,6 @@
     result = XMLParser.extract_first_tag_regex(text, ["output", "final_answer"])
     assert result is None
 
-
-<<<<<<< HEAD
 def test_strips_jinja_braces_keep_inner_text():
     inp = "Hello, {{  world  }}!"
     out = process_tool_output_for_agent(inp)
@@ -290,7 +288,7 @@
             return "dummy!"
 
     assert process_tool_output_for_agent(Dummy()) == "dummy!"
-=======
+    
 def test_xmlparser_parse_with_chart_in_answer():
     """Test that XML parser preserves markdown code blocks for charts in answer tags."""
     text = """<output>
@@ -314,5 +312,4 @@
 </output>"""
 
     result = XMLParser.parse(text, required_tags=["thought", "answer"])
-    assert "```chart" in result["answer"]
->>>>>>> 8a484ed0
+    assert "```chart" in result["answer"]