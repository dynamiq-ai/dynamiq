--- conflicted
+++ resolved
@@ -54,13 +54,9 @@
 
     result = milvus_document_writer.execute(input_data, config)
 
-<<<<<<< HEAD
-    mock_milvus_vector_store.write_documents.assert_called_once_with(input_data.documents)
-=======
     mock_milvus_vector_store.write_documents.assert_called_once_with(
-        input_data["documents"], content_key=None, embedding_key=None
+        input_data.documents, content_key=None, embedding_key=None
     )
->>>>>>> 6ae3360c
 
     assert result == {"upserted_count": 2}
 
