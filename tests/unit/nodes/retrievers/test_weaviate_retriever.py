from unittest.mock import MagicMock, patch

import pytest
from pydantic import ValidationError

from dynamiq.components.retrievers.weaviate import WeaviateDocumentRetriever as WeaviateDocumentRetrieverComponent
from dynamiq.connections import Weaviate
from dynamiq.connections.managers import ConnectionManager
from dynamiq.nodes.retrievers import WeaviateDocumentRetriever
from dynamiq.nodes.retrievers.base import RetrieverInputSchema
from dynamiq.runnables import RunnableConfig
from dynamiq.storages.vector import WeaviateVectorStore


@pytest.fixture
def mock_weaviate_vector_store():
    mock_store = MagicMock(spec=WeaviateVectorStore)
    mock_store.client = MagicMock()  # Add the client attribute to the mock
    return mock_store


@pytest.fixture
def weaviate_document_retriever(mock_weaviate_vector_store):
    retriever = WeaviateDocumentRetriever(vector_store=mock_weaviate_vector_store)
    return retriever


@patch("dynamiq.connections.Weaviate.connect", return_value=MagicMock())
def test_initialization_with_defaults(mock_connect):
    retriever = WeaviateDocumentRetriever()
    assert isinstance(retriever.connection, Weaviate)


def test_initialization_with_vector_store(mock_weaviate_vector_store):
    retriever = WeaviateDocumentRetriever(vector_store=mock_weaviate_vector_store)
    assert retriever.vector_store == mock_weaviate_vector_store
    assert retriever.connection is None


def test_vector_store_cls(weaviate_document_retriever):
    assert weaviate_document_retriever.vector_store_cls == WeaviateVectorStore


def test_to_dict_exclude_params(weaviate_document_retriever):
    exclude_params = weaviate_document_retriever.to_dict_exclude_params
    assert "document_retriever" in exclude_params


def test_init_components(weaviate_document_retriever, mock_weaviate_vector_store):
    connection_manager = MagicMock(spec=ConnectionManager)
    weaviate_document_retriever.init_components(connection_manager)
    assert isinstance(weaviate_document_retriever.document_retriever, WeaviateDocumentRetrieverComponent)
    assert weaviate_document_retriever.document_retriever.vector_store == mock_weaviate_vector_store


def test_execute(weaviate_document_retriever):
    input_data = RetrieverInputSchema(embedding=[0.1, 0.2, 0.3], filters={"field": "value"}, top_k=5)
    config = RunnableConfig(callbacks=[])

    mock_output = {"documents": [{"id": "1", "content": "Document 1"}]}
    weaviate_document_retriever.document_retriever = MagicMock(spec=WeaviateDocumentRetrieverComponent)
    weaviate_document_retriever.document_retriever.run.return_value = mock_output

    result = weaviate_document_retriever.execute(input_data, config)

    weaviate_document_retriever.document_retriever.run.assert_called_once_with(
<<<<<<< HEAD
        input_data.embedding, filters=input_data.filters, top_k=input_data.top_k
=======
        input_data["embedding"], filters=input_data["filters"], top_k=input_data["top_k"], content_key=None
>>>>>>> 6ae3360c
    )

    assert result == {"documents": mock_output["documents"]}


def test_execute_with_missing_embedding_key(weaviate_document_retriever):
    config = RunnableConfig(callbacks=[])

    with pytest.raises(ValidationError):
        weaviate_document_retriever.execute(RetrieverInputSchema(), config)


def test_execute_with_default_filters_and_top_k(weaviate_document_retriever):
    input_data = RetrieverInputSchema(embedding=[0.1, 0.2, 0.3])
    config = RunnableConfig(callbacks=[])

    mock_output = {"documents": [{"id": "1", "content": "Document 1"}]}
    weaviate_document_retriever.document_retriever = MagicMock(spec=WeaviateDocumentRetrieverComponent)
    weaviate_document_retriever.document_retriever.run.return_value = mock_output

    result = weaviate_document_retriever.execute(input_data, config)

    weaviate_document_retriever.document_retriever.run.assert_called_once_with(
<<<<<<< HEAD
        input_data.embedding, filters=weaviate_document_retriever.filters, top_k=weaviate_document_retriever.top_k
=======
        input_data["embedding"],
        filters=weaviate_document_retriever.filters,
        top_k=weaviate_document_retriever.top_k,
        content_key=None,
>>>>>>> 6ae3360c
    )

    assert result == {"documents": mock_output["documents"]}<|MERGE_RESOLUTION|>--- conflicted
+++ resolved
@@ -64,11 +64,7 @@
     result = weaviate_document_retriever.execute(input_data, config)
 
     weaviate_document_retriever.document_retriever.run.assert_called_once_with(
-<<<<<<< HEAD
-        input_data.embedding, filters=input_data.filters, top_k=input_data.top_k
-=======
-        input_data["embedding"], filters=input_data["filters"], top_k=input_data["top_k"], content_key=None
->>>>>>> 6ae3360c
+        input_data.embedding, filters=input_data.filters, top_k=input_data.top_k, content_key=None
     )
 
     assert result == {"documents": mock_output["documents"]}
@@ -92,14 +88,10 @@
     result = weaviate_document_retriever.execute(input_data, config)
 
     weaviate_document_retriever.document_retriever.run.assert_called_once_with(
-<<<<<<< HEAD
-        input_data.embedding, filters=weaviate_document_retriever.filters, top_k=weaviate_document_retriever.top_k
-=======
-        input_data["embedding"],
+        input_data.embedding,
         filters=weaviate_document_retriever.filters,
         top_k=weaviate_document_retriever.top_k,
         content_key=None,
->>>>>>> 6ae3360c
     )
 
     assert result == {"documents": mock_output["documents"]}