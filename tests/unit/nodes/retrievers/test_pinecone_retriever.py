--- conflicted
+++ resolved
@@ -67,11 +67,7 @@
     result = pinecone_document_retriever.execute(input_data, config)
 
     pinecone_document_retriever.document_retriever.run.assert_called_once_with(
-<<<<<<< HEAD
-        input_data.embedding, filters=input_data.filters, top_k=input_data.top_k
-=======
-        input_data["embedding"], filters=input_data["filters"], top_k=input_data["top_k"], content_key=None
->>>>>>> 6ae3360c
+        input_data.embedding, filters=input_data.filters, top_k=input_data.top_k, content_key=None
     )
 
     assert result == {"documents": mock_output["documents"]}
@@ -95,14 +91,10 @@
     result = pinecone_document_retriever.execute(input_data, config)
 
     pinecone_document_retriever.document_retriever.run.assert_called_once_with(
-<<<<<<< HEAD
-        input_data.embedding, filters=pinecone_document_retriever.filters, top_k=pinecone_document_retriever.top_k
-=======
-        input_data["embedding"],
+        input_data.embedding,
         filters=pinecone_document_retriever.filters,
         top_k=pinecone_document_retriever.top_k,
         content_key=None,
->>>>>>> 6ae3360c
     )
 
     assert result == {"documents": mock_output["documents"]}