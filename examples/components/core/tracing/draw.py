--- conflicted
+++ resolved
@@ -228,7 +228,6 @@
     return output
 
 
-<<<<<<< HEAD
 def draw_agent_tool_workflow_graph_in_png(
     output_path: str = os.path.join(os.path.dirname(__file__), "agent_tool_workflow_graph.png")
 ) -> None:
@@ -236,7 +235,14 @@
 
     """Draw the execution graph of the agent-as-tool workflow."""
     output, traces = run_workflow()
-=======
+
+    graph = get_graph_by_traces([run for _, run in traces.items()])
+    draw_graph_in_png(graph, output_path)
+
+    logger.info(f"Graph saved to {output_path}")
+    return output
+
+
 def draw_react_agent_filestore_graph_in_png(
     output_path: str = os.path.join(os.path.dirname(__file__), "react_agent_filestore_graph.png")
 ) -> None:
@@ -244,16 +250,11 @@
     from examples.components.core.dag.yaml_react_agent_example import run_yaml_react_agent_example
 
     output, traces = run_yaml_react_agent_example()
->>>>>>> baedd812
-
-    graph = get_graph_by_traces([run for _, run in traces.items()])
-    draw_graph_in_png(graph, output_path)
-
-<<<<<<< HEAD
-    logger.info(f"Graph saved to {output_path}")
-=======
+
+    graph = get_graph_by_traces([run for _, run in traces.items()])
+    draw_graph_in_png(graph, output_path)
+
     logger.info(f"React agent with file store graph saved to {output_path}")
->>>>>>> baedd812
     return output
 
 
@@ -261,11 +262,11 @@
     draw_simple_agent_graph_in_png()
     draw_reflection_agent_graph_in_png()
     draw_react_agent_graph_in_png()
-    draw_react_agent_filestore_graph_in_png()
     draw_job_posting_linear_agent_graph_in_png()
     draw_literature_overview_adaptive_agent_graph_in_png()
     draw_adaptive_coding_react_agent_graph_in_png()
     draw_simple_graph_orchestrator_graph_in_png()
     draw_graph_orchestrator_graph_in_png()
     draw_multi_tool_workflow_graph_in_png()
-    draw_agent_tool_workflow_graph_in_png()+    draw_agent_tool_workflow_graph_in_png()
+    draw_react_agent_filestore_graph_in_png()