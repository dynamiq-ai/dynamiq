from dynamiq import Workflow
from dynamiq.connections import Http as HttpConnection
from dynamiq.connections import OpenAI as OpenAIConnection
from dynamiq.flows import Flow
from dynamiq.nodes.agents.react import ReActAgent
from dynamiq.nodes.embedders import OpenAITextEmbedder
from dynamiq.nodes.llms.openai import OpenAI
from dynamiq.nodes.node import NodeDependency
from dynamiq.nodes.retrievers import PineconeDocumentRetriever
from dynamiq.nodes.tools.http_api_call import HttpApiCall
from dynamiq.nodes.tools.human_feedback import HumanFeedbackTool
from dynamiq.nodes.tools.retriever import RetrievalTool
from dynamiq.storages.vector import PineconeVectorStore
from bank_api import HOST, PORT


def run_workflow(input: str) -> str:
    # Create connection to OpenAI
    connection = OpenAIConnection()
    llm = OpenAI(
        connection=connection,
        model="gpt-4o-mini",
        temperature=0.01,
    )

    text_embedder = OpenAITextEmbedder(model="text-embedding-ada-002")
    document_retriever = PineconeDocumentRetriever(
        top_k=3, vector_store=PineconeVectorStore(index_name="default", dimension=1536)
    )

<<<<<<< HEAD
    # Create a ReActAgent for handling internal bank API queries
    agent_bank_support = ReActAgent(
        name="Bank Support: Internal API",
        role="customer support assistant for Internal Bank, goal is to help with provided customer requests",  # noqa: E501
        llm=llm_react_agent,
        tools=[BankApiSim(), HumanFeedbackTool()],
=======
    bank_retriever_tool = RetrievalTool(
        name="Bank FAQ Search",
        text_embedder=text_embedder,
        document_retriever=document_retriever,
>>>>>>> 9425b9b2
    )

    # Create a ReActAgent for handling bank documentation queries
    agent_bank_documentation = ReActAgent(
<<<<<<< HEAD
        name="Bank Support: Documentation",
        role="customer support assistant for Internal Bank Documentation, goal is to help with provided customer requests regarding Internal Bank Documentation",  # noqa: E501
        llm=llm_react_agent,
        tools=[BankRAGTool(), HumanFeedbackTool()],
=======
        name="RAG Agent",
        role="Customer support assistant for Internal Bank Documentation.",
        llm=llm,
        tools=[bank_retriever_tool],
>>>>>>> 9425b9b2
    )

    # Create connection to Bank API
    connection = HttpConnection(
        method="POST",
        url=f"http://{HOST}:{PORT}/",
    )

    # Create api call tool
    api_call = HttpApiCall(
        connection=connection,
        name="Bank API",
        description="""
        An internal bank API.

        Available endpoints:
        * 'block_card' (int card_number, int pin_code)
        * 'make_transaction' (int card_number_sender, int card_number_reciever, int amount)
        * 'request_report' (int card_number, int pin_code)

        Choose between endpoints and pass name of it in url_path parameter.
        Parameters for endpoint have to be passed in `data` object.
        """,
    )

    # Create user interaction tool
    human_feedback_tool = HumanFeedbackTool()

    def combine_inputs(_: dict, outputs: dict[str, dict]):
        return (
            f"Request: {input}\n"
            f"Follow this instruction: {outputs[agent_bank_documentation.id]['content']}"
        )

    # Create a ReActAgent for handling internal bank API queries
    agent_bank_support = ReActAgent(
        name="API Agent",
        role="Customer support assistant with access to Internal Bank API",
        llm=llm,
        tools=[api_call, human_feedback_tool],
        depends=[NodeDependency(node=agent_bank_documentation)],
    ).inputs(input=combine_inputs)

    workflow = Workflow(flow=Flow(nodes=[agent_bank_documentation, agent_bank_support]))
    result = workflow.run(input_data={"input": input})
    return result.output[agent_bank_support.id]["output"]["content"]


if __name__ == "__main__":
    print(run_workflow("fast block my card"))<|MERGE_RESOLUTION|>--- conflicted
+++ resolved
@@ -28,35 +28,20 @@
         top_k=3, vector_store=PineconeVectorStore(index_name="default", dimension=1536)
     )
 
-<<<<<<< HEAD
-    # Create a ReActAgent for handling internal bank API queries
-    agent_bank_support = ReActAgent(
-        name="Bank Support: Internal API",
-        role="customer support assistant for Internal Bank, goal is to help with provided customer requests",  # noqa: E501
-        llm=llm_react_agent,
-        tools=[BankApiSim(), HumanFeedbackTool()],
-=======
     bank_retriever_tool = RetrievalTool(
         name="Bank FAQ Search",
         text_embedder=text_embedder,
         document_retriever=document_retriever,
->>>>>>> 9425b9b2
     )
-
+    
     # Create a ReActAgent for handling bank documentation queries
     agent_bank_documentation = ReActAgent(
-<<<<<<< HEAD
-        name="Bank Support: Documentation",
-        role="customer support assistant for Internal Bank Documentation, goal is to help with provided customer requests regarding Internal Bank Documentation",  # noqa: E501
-        llm=llm_react_agent,
-        tools=[BankRAGTool(), HumanFeedbackTool()],
-=======
         name="RAG Agent",
         role="Customer support assistant for Internal Bank Documentation.",
         llm=llm,
         tools=[bank_retriever_tool],
->>>>>>> 9425b9b2
     )
+    
 
     # Create connection to Bank API
     connection = HttpConnection(
