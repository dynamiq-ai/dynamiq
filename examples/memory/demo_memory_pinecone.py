--- conflicted
+++ resolved
@@ -10,17 +10,14 @@
 INDEX_NAME = "conv-pinecone"
 pinecone_connection = PineconeConnection()
 embedder = OpenAIEmbedder(dimensions=1536)
-<<<<<<< HEAD
 
-backend = Pinecone(connection=pinecone_connection, embedder=embedder, index_name=INDEX_NAME)
-=======
 backend = Pinecone(
     connection=pinecone_connection,
     cloud=os.getenv("PINECONE_CLOUD"),
     region=os.getenv("PINECONE_REGION"),
     embedder=embedder,
-)
->>>>>>> e8066051
+  index_name=INDEX_NAME)
+
 memory = Memory(backend=backend)
 
 
