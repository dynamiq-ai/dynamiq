--- conflicted
+++ resolved
@@ -50,14 +50,11 @@
 pymilvus = "~2.4.3"
 psycopg = { version = "~3.2.3", extras = ["binary"] }
 pgvector = "~0.3.6"
-<<<<<<< HEAD
+mysql-connector-python = "~9.0.0"
+snowflake-connector-python = "~3.12.4"
 rapidfuzz = "~3.11.0"
 sacrebleu = "~2.5.1"
 rouge-score = "~0.1.2"
-=======
-mysql-connector-python = "~9.0.0"
-snowflake-connector-python = "~3.12.4"
->>>>>>> ca2c743c
 
 [tool.poetry.group.dev.dependencies]
 setuptools = "~69.1.1"
